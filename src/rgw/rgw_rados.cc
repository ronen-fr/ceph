// -*- mode:C++; tab-width:8; c-basic-offset:2; indent-tabs-mode:t -*-
// vim: ts=8 sw=2 smarttab

#include <errno.h>
#include <stdlib.h>
#include <sys/types.h>

#include "common/ceph_json.h"
#include "common/utf8.h"

#include "common/errno.h"
#include "common/Formatter.h"
#include "common/Throttle.h"

#include "rgw_rados.h"
#include "rgw_cache.h"
#include "rgw_acl.h"
#include "rgw_acl_s3.h" /* for dumping s3policy in debug log */
#include "rgw_metadata.h"
#include "rgw_bucket.h"

#include "cls/rgw/cls_rgw_ops.h"
#include "cls/rgw/cls_rgw_types.h"
#include "cls/rgw/cls_rgw_client.h"
#include "cls/refcount/cls_refcount_client.h"
#include "cls/version/cls_version_client.h"
#include "cls/log/cls_log_client.h"
#include "cls/statelog/cls_statelog_client.h"
#include "cls/lock/cls_lock_client.h"
#include "cls/user/cls_user_client.h"

#include "rgw_tools.h"

#include "common/Clock.h"

#include "include/rados/librados.hpp"
using namespace librados;

#include <string>
#include <iostream>
#include <vector>
#include <list>
#include <map>
#include "auth/Crypto.h" // get_random_bytes()

#include "rgw_log.h"

#include "rgw_gc.h"

#define dout_subsys ceph_subsys_rgw

#define MAX_BUCKET_INDEX_SHARDS_PRIME 7877

using namespace std;

static RGWCache<RGWRados> cached_rados_provider;
static RGWRados rados_provider;

static string notify_oid_prefix = "notify";
static string *notify_oids = NULL;
static string shadow_ns = "shadow";
static string dir_oid_prefix = ".dir.";
static string default_storage_pool = ".rgw.buckets";
static string default_storage_extra_pool = ".rgw.buckets.extra";
static string avail_pools = ".pools.avail";

static string zone_info_oid_prefix = "zone_info.";
static string region_info_oid_prefix = "region_info.";

static string default_region_info_oid = "default.region";
static string region_map_oid = "region_map";
static string log_lock_name = "rgw_log_lock";

static RGWObjCategory main_category = RGW_OBJ_CATEGORY_MAIN;

#define RGW_USAGE_OBJ_PREFIX "usage."

#define RGW_DEFAULT_ZONE_ROOT_POOL ".rgw.root"
#define RGW_DEFAULT_REGION_ROOT_POOL ".rgw.root"

#define RGW_STATELOG_OBJ_PREFIX "statelog."

#define dout_subsys ceph_subsys_rgw

void RGWDefaultRegionInfo::dump(Formatter *f) const {
  encode_json("default_region", default_region, f);
}

void RGWDefaultRegionInfo::decode_json(JSONObj *obj) {
  JSONDecoder::decode_json("default_region", default_region, obj);
}

int RGWRegion::get_pool_name(CephContext *cct, string *pool_name)
{
  *pool_name = cct->_conf->rgw_region_root_pool;
  if (pool_name->empty()) {
    *pool_name = RGW_DEFAULT_REGION_ROOT_POOL;
  } else if ((*pool_name)[0] != '.') {
    derr << "ERROR: region root pool name must start with a period" << dendl;
    return -EINVAL;
  }
  return 0;
}

int RGWRegion::read_default(RGWDefaultRegionInfo& default_info)
{
  string pool_name;

  int ret = get_pool_name(cct, &pool_name);
  if (ret < 0) {
    return ret;
  }

  string oid = cct->_conf->rgw_default_region_info_oid;
  if (oid.empty()) {
    oid = default_region_info_oid;
  }

  rgw_bucket pool(pool_name.c_str());
  bufferlist bl;
  RGWObjectCtx obj_ctx(store);
  ret = rgw_get_system_obj(store, obj_ctx, pool, oid, bl, NULL, NULL);
  if (ret < 0)
    return ret;

  try {
    bufferlist::iterator iter = bl.begin();
    ::decode(default_info, iter);
  } catch (buffer::error& err) {
    derr << "error decoding data from " << pool << ":" << oid << dendl;
    return -EIO;
  }

  name = default_info.default_region;

  return 0;
}

int RGWRegion::set_as_default()
{
  string pool_name;
  int ret = get_pool_name(cct, &pool_name);
  if (ret < 0)
    return ret;

  string oid = cct->_conf->rgw_default_region_info_oid;
  if (oid.empty()) {
    oid = default_region_info_oid;
  }

  rgw_bucket pool(pool_name.c_str());
  bufferlist bl;

  RGWDefaultRegionInfo default_info;
  default_info.default_region = name;

  ::encode(default_info, bl);

  ret = rgw_put_system_obj(store, pool, oid, bl.c_str(), bl.length(), false, NULL, 0, NULL);
  if (ret < 0)
    return ret;

  return 0;
}

int RGWRegion::init(CephContext *_cct, RGWRados *_store, bool setup_region)
{
  cct = _cct;
  store = _store;

  if (!setup_region)
    return 0;

  string region_name = cct->_conf->rgw_region;

  if (region_name.empty()) {
    RGWDefaultRegionInfo default_info;
    int r = read_default(default_info);
    if (r == -ENOENT) {
      r = create_default();
      if (r == -EEXIST) { /* we may have raced with another region creation,
                             make sure we can read the region info and continue
                             as usual to make sure region creation is complete */
        ldout(cct, 0) << "create_default() returned -EEXIST, we raced with another region creation" << dendl;
        r = read_info(name);
      }
      if (r < 0)
        return r;
      r = set_as_default(); /* set this as default even if we weren't the creators */
      if (r < 0)
        return r;
      /*Re attempt to read region info from newly created default region */
      r = read_default(default_info);
      if (r < 0)
	return r;
    } else if (r < 0) {
      lderr(cct) << "failed reading default region info: " << cpp_strerror(-r) << dendl;
      return r;
    }
    region_name = default_info.default_region;
  }

  return read_info(region_name);
}

int RGWRegion::read_info(const string& region_name)
{
  string pool_name;
  int ret = get_pool_name(cct, &pool_name);
  if (ret < 0)
    return ret;

  rgw_bucket pool(pool_name.c_str());
  bufferlist bl;

  name = region_name;

  string oid = region_info_oid_prefix + name;

  RGWObjectCtx obj_ctx(store);
  ret = rgw_get_system_obj(store, obj_ctx, pool, oid, bl, NULL, NULL);
  if (ret < 0) {
    lderr(cct) << "failed reading region info from " << pool << ":" << oid << ": " << cpp_strerror(-ret) << dendl;
    return ret;
  }

  try {
    bufferlist::iterator iter = bl.begin();
    ::decode(*this, iter);
  } catch (buffer::error& err) {
    ldout(cct, 0) << "ERROR: failed to decode region from " << pool << ":" << oid << dendl;
    return -EIO;
  }

  return 0;
}

int RGWRegion::create_default()
{
  name = "default";
  string zone_name = "default";

  is_master = true;

  RGWRegionPlacementTarget placement_target;
  placement_target.name = "default-placement";
  placement_targets[placement_target.name] = placement_target;
  default_placement = "default-placement";

  RGWZone& default_zone = zones[zone_name];
  default_zone.name = zone_name;

  RGWZoneParams zone_params;
  zone_params.name = zone_name;
  zone_params.init_default(store);

  int r = zone_params.store_info(cct, store, *this);
  if (r < 0) {
    derr << "error storing zone params: " << cpp_strerror(-r) << dendl;
    return r;
  }

  r = store_info(true);
  if (r < 0) {
    derr << "error storing region info: " << cpp_strerror(-r) << dendl;
    return r;
  }

  return 0;
}

int RGWRegion::store_info(bool exclusive)
{
  string pool_name;
  int ret = get_pool_name(cct, &pool_name);
  if (ret < 0)
    return ret;

  rgw_bucket pool(pool_name.c_str());

  string oid = region_info_oid_prefix + name;

  bufferlist bl;
  ::encode(*this, bl);
  ret = rgw_put_system_obj(store, pool, oid, bl.c_str(), bl.length(), exclusive, NULL, 0, NULL);

  return ret;
}

int RGWRegion::equals(const string& other_region)
{
  if (is_master && other_region.empty())
    return true;

  return (name == other_region);
}

void RGWZoneParams::init_default(RGWRados *store)
{
  domain_root = ".rgw";
  control_pool = ".rgw.control";
  gc_pool = ".rgw.gc";
  log_pool = ".log";
  intent_log_pool = ".intent-log";
  usage_log_pool = ".usage";
  user_keys_pool = ".users";
  user_email_pool = ".users.email";
  user_swift_pool = ".users.swift";
  user_uid_pool = ".users.uid";

  /* check for old pools config */
  rgw_obj obj(domain_root, avail_pools);
  int r =  store->raw_obj_stat(obj, NULL, NULL, NULL, NULL, NULL, NULL);
  if (r < 0) {
    ldout(store->ctx(), 0) << "couldn't find old data placement pools config, setting up new ones for the zone" << dendl;
    /* a new system, let's set new placement info */
    RGWZonePlacementInfo default_placement;
    default_placement.index_pool = ".rgw.buckets.index";
    default_placement.data_pool = ".rgw.buckets";
    default_placement.data_extra_pool = ".rgw.buckets.extra";
    placement_pools["default-placement"] = default_placement;
  }
}

int RGWZoneParams::get_pool_name(CephContext *cct, string *pool_name)
{
  *pool_name = cct->_conf->rgw_zone_root_pool;
  if (pool_name->empty()) {
    *pool_name = RGW_DEFAULT_ZONE_ROOT_POOL;
  } else if ((*pool_name)[0] != '.') {
    derr << "ERROR: zone root pool name must start with a period" << dendl;
    return -EINVAL;
  }

  return 0;
}

void RGWZoneParams::init_name(CephContext *cct, RGWRegion& region)
{
  name = cct->_conf->rgw_zone;

  if (name.empty()) {
    name = region.master_zone;

    if (name.empty()) {
      name = "default";
    }
  }
}

int RGWZoneParams::init(CephContext *cct, RGWRados *store, RGWRegion& region)
{
  init_name(cct, region);

  string pool_name;
  int ret = get_pool_name(cct, &pool_name);
  if (ret < 0)
    return ret;

  rgw_bucket pool(pool_name.c_str());
  bufferlist bl;

  string oid = zone_info_oid_prefix + name;
  RGWObjectCtx obj_ctx(store);
  ret = rgw_get_system_obj(store, obj_ctx, pool, oid, bl, NULL, NULL);
  if (ret < 0)
    return ret;

  try {
    bufferlist::iterator iter = bl.begin();
    ::decode(*this, iter);
  } catch (buffer::error& err) {
    ldout(cct, 0) << "ERROR: failed to decode zone info from " << pool << ":" << oid << dendl;
    return -EIO;
  }

  is_master = (name == region.master_zone) || (region.master_zone.empty() && name == "default");

  ldout(cct, 2) << "zone " << name << " is " << (is_master ? "" : "NOT ") << "master" << dendl;

  return 0;
}

int RGWZoneParams::store_info(CephContext *cct, RGWRados *store, RGWRegion& region)
{
  init_name(cct, region);

  string pool_name;
  int ret = get_pool_name(cct, &pool_name);
  if (ret < 0)
    return ret;

  rgw_bucket pool(pool_name.c_str());
  string oid = zone_info_oid_prefix + name;

  bufferlist bl;
  ::encode(*this, bl);
  ret = rgw_put_system_obj(store, pool, oid, bl.c_str(), bl.length(), false, NULL, 0, NULL);

  return ret;
}

void RGWRegionMap::encode(bufferlist& bl) const {
  ENCODE_START(3, 1, bl);
  ::encode(regions, bl);
  ::encode(master_region, bl);
  ::encode(bucket_quota, bl);
  ::encode(user_quota, bl);
  ENCODE_FINISH(bl);
}

void RGWRegionMap::decode(bufferlist::iterator& bl) {
  DECODE_START(3, bl);
  ::decode(regions, bl);
  ::decode(master_region, bl);

  if (struct_v >= 2)
    ::decode(bucket_quota, bl);
  if (struct_v >= 3)
    ::decode(user_quota, bl);
  DECODE_FINISH(bl);

  regions_by_api.clear();
  for (map<string, RGWRegion>::iterator iter = regions.begin();
       iter != regions.end(); ++iter) {
    RGWRegion& region = iter->second;
    regions_by_api[region.api_name] = region;
    if (region.is_master) {
      master_region = region.name;
    }
  }
}

void RGWRegionMap::get_params(CephContext *cct, string& pool_name, string& oid)
{
  pool_name = cct->_conf->rgw_zone_root_pool;
  if (pool_name.empty()) {
    pool_name = RGW_DEFAULT_ZONE_ROOT_POOL;
  }
  oid = region_map_oid;
}

int RGWRegionMap::read(CephContext *cct, RGWRados *store)
{
  string pool_name, oid;

  get_params(cct, pool_name, oid);

  rgw_bucket pool(pool_name.c_str());

  bufferlist bl;
  RGWObjectCtx obj_ctx(store);
  int ret = rgw_get_system_obj(store, obj_ctx, pool, oid, bl, NULL, NULL);
  if (ret < 0)
    return ret;


  Mutex::Locker l(lock);
  try {
    bufferlist::iterator iter = bl.begin();
    ::decode(*this, iter);
  } catch (buffer::error& err) {
    ldout(cct, 0) << "ERROR: failed to decode region map info from " << pool << ":" << oid << dendl;
    return -EIO;
  }

  return 0;
}

int RGWRegionMap::store(CephContext *cct, RGWRados *store)
{
  string pool_name, oid;

  get_params(cct, pool_name, oid);

  rgw_bucket pool(pool_name.c_str());

  Mutex::Locker l(lock);

  bufferlist bl;
  ::encode(*this, bl);
  int ret = rgw_put_system_obj(store, pool, oid, bl.c_str(), bl.length(), false, NULL, 0, NULL);

  return ret;
}

int RGWRegionMap::update(RGWRegion& region)
{
  Mutex::Locker l(lock);

  if (region.is_master && !region.equals(master_region)) {
    derr << "cannot update region map, master_region conflict" << dendl;
    return -EINVAL;
  }
  map<string, RGWRegion>::iterator iter = regions.find(region.name);
  if (iter != regions.end()) {
    RGWRegion& old_region = iter->second;
    if (!old_region.api_name.empty()) {
      regions_by_api.erase(old_region.api_name);
    }
  }
  regions[region.name] = region;

  if (!region.api_name.empty()) {
    regions_by_api[region.api_name] = region;
  }

  if (region.is_master) {
    master_region = region.name;
  }
  return 0;
}


void RGWObjVersionTracker::prepare_op_for_read(ObjectReadOperation *op)
{
  obj_version *check_objv = version_for_check();

  if (check_objv) {
    cls_version_check(*op, *check_objv, VER_COND_EQ);
  }

  cls_version_read(*op, &read_version);
}

void RGWObjVersionTracker::prepare_op_for_write(ObjectWriteOperation *op)
{
  obj_version *check_objv = version_for_check();
  obj_version *modify_version = version_for_write();

  if (check_objv) {
    cls_version_check(*op, *check_objv, VER_COND_EQ);
  }

  if (modify_version) {
    cls_version_set(*op, *modify_version);
  } else {
    cls_version_inc(*op);
  }
}

void RGWObjManifest::obj_iterator::operator++()
{
  if (manifest->explicit_objs) {
    ++explicit_iter;

    if (explicit_iter == manifest->objs.end()) {
      ofs = manifest->obj_size;
      return;
    }

    update_explicit_pos();

    update_location();
    return;
  }

  uint64_t obj_size = manifest->get_obj_size();
  uint64_t head_size = manifest->get_head_size();

  if (ofs == obj_size) {
    return;
  }

  if (manifest->rules.empty()) {
    return;
  }

  /* are we still pointing at the head? */
  if (ofs < head_size) {
    rule_iter = manifest->rules.begin();
    RGWObjManifestRule *rule = &rule_iter->second;
    ofs = MIN(head_size, obj_size);
    stripe_ofs = ofs;
    cur_stripe = 1;
    stripe_size = MIN(obj_size - ofs, rule->stripe_max_size);
    if (rule->part_size > 0) {
      stripe_size = MIN(stripe_size, rule->part_size);
    }
    update_location();
    return;
  }

  RGWObjManifestRule *rule = &rule_iter->second;

  stripe_ofs += rule->stripe_max_size;
  cur_stripe++;
  dout(20) << "RGWObjManifest::operator++(): rule->part_size=" << rule->part_size << " rules.size()=" << manifest->rules.size() << dendl;

  if (rule->part_size > 0) {
    /* multi part, multi stripes object */

    dout(20) << "RGWObjManifest::operator++(): stripe_ofs=" << stripe_ofs << " part_ofs=" << part_ofs << " rule->part_size=" << rule->part_size << dendl;

    if (stripe_ofs >= part_ofs + rule->part_size) {
      /* moved to the next part */
      cur_stripe = 0;
      part_ofs += rule->part_size;
      stripe_ofs = part_ofs;

      bool last_rule = (next_rule_iter == manifest->rules.end());
      /* move to the next rule? */
      if (!last_rule && stripe_ofs >= next_rule_iter->second.start_ofs) {
        rule_iter = next_rule_iter;
        last_rule = (next_rule_iter == manifest->rules.end());
        if (!last_rule) {
          ++next_rule_iter;
        }
        cur_part_id = rule_iter->second.start_part_num;
      } else {
        cur_part_id++;
      }

      rule = &rule_iter->second;
    }

    stripe_size = MIN(rule->part_size - (stripe_ofs - part_ofs), rule->stripe_max_size);
  }

  cur_override_prefix = rule->override_prefix;

  ofs = stripe_ofs;
  if (ofs > obj_size) {
    ofs = obj_size;
    stripe_ofs = ofs;
    stripe_size = 0;
  }

  dout(0) << "RGWObjManifest::operator++(): result: ofs=" << ofs << " stripe_ofs=" << stripe_ofs << " part_ofs=" << part_ofs << " rule->part_size=" << rule->part_size << dendl;
  update_location();
}

int RGWObjManifest::generator::create_begin(CephContext *cct, RGWObjManifest *_m, rgw_bucket& _b, rgw_obj& _h)
{
  manifest = _m;

  bucket = _b;
  manifest->set_tail_bucket(_b);
  manifest->set_head(_h);
  last_ofs = 0;

  if (manifest->get_prefix().empty()) {
    char buf[33];
    gen_rand_alphanumeric(cct, buf, sizeof(buf) - 1);

    string oid_prefix = ".";
    oid_prefix.append(buf);
    oid_prefix.append("_");

    manifest->set_prefix(oid_prefix);
  }

  bool found = manifest->get_rule(0, &rule);
  if (!found) {
    derr << "ERROR: manifest->get_rule() could not find rule" << dendl;
    return -EIO;
  }

  uint64_t head_size = manifest->get_head_size();

  if (head_size > 0) {
    cur_stripe_size = head_size;
  } else {
    cur_stripe_size = rule.stripe_max_size;
  }
  
  cur_part_id = rule.start_part_num;

  manifest->get_implicit_location(cur_part_id, cur_stripe, 0, NULL, &cur_obj);

  manifest->update_iterators();

  return 0;
}

int RGWObjManifest::generator::create_next(uint64_t ofs)
{
  if (ofs < last_ofs) /* only going forward */
    return -EINVAL;

  uint64_t max_head_size = manifest->get_max_head_size();

  if (ofs <= max_head_size) {
    manifest->set_head_size(ofs);
  }

  if (ofs >= max_head_size) {
    manifest->set_head_size(max_head_size);
    cur_stripe = (ofs - max_head_size) / rule.stripe_max_size;
    cur_stripe_size =  rule.stripe_max_size;

    if (cur_part_id == 0 && max_head_size > 0) {
      cur_stripe++;
    }
  }

  last_ofs = ofs;
  manifest->set_obj_size(ofs);

  manifest->get_implicit_location(cur_part_id, cur_stripe, ofs, NULL, &cur_obj);

  manifest->update_iterators();

  return 0;
}

const RGWObjManifest::obj_iterator& RGWObjManifest::obj_begin()
{
  return begin_iter;
}

const RGWObjManifest::obj_iterator& RGWObjManifest::obj_end()
{
  return end_iter;
}

RGWObjManifest::obj_iterator RGWObjManifest::obj_find(uint64_t ofs)
{
  if (ofs > obj_size) {
    ofs = obj_size;
  }
  RGWObjManifest::obj_iterator iter(this);
  iter.seek(ofs);
  return iter;
}

int RGWObjManifest::append(RGWObjManifest& m)
{
  if (explicit_objs || m.explicit_objs) {
    return append_explicit(m);
  }

  if (rules.empty()) {
    *this = m;
    return 0;
  }

  string override_prefix;

  if (prefix.empty()) {
    prefix = m.prefix;
  }

  if (prefix != m.prefix) {
    override_prefix = m.prefix;
  }

  map<uint64_t, RGWObjManifestRule>::iterator miter = m.rules.begin();
  if (miter == m.rules.end()) {
    return append_explicit(m);
  }

  for (; miter != m.rules.end(); ++miter) {
    map<uint64_t, RGWObjManifestRule>::reverse_iterator last_rule = rules.rbegin();

    RGWObjManifestRule& rule = last_rule->second;

    if (rule.part_size == 0) {
      rule.part_size = obj_size - rule.start_ofs;
    }

    RGWObjManifestRule& next_rule = miter->second;
    if (!next_rule.part_size) {
      next_rule.part_size = m.obj_size - next_rule.start_ofs;
    }

    if (override_prefix != rule.override_prefix) {
      append_rules(m, miter, &override_prefix);
      break;
    }

    if (rule.part_size != next_rule.part_size ||
        rule.stripe_max_size != next_rule.stripe_max_size ||
        rule.override_prefix != next_rule.override_prefix) {
      append_rules(m, miter, NULL);
      break;
    }

    uint64_t expected_part_num = rule.start_part_num + 1;
    if (rule.part_size > 0) {
      expected_part_num = rule.start_part_num + (obj_size + next_rule.start_ofs - rule.start_ofs) / rule.part_size;
    }

    if (expected_part_num != next_rule.start_part_num) {
      append_rules(m, miter, NULL);
      break;
    }
  }

  set_obj_size(obj_size + m.obj_size);

  return 0;
}

void RGWObjManifest::append_rules(RGWObjManifest& m, map<uint64_t, RGWObjManifestRule>::iterator& miter,
                                  string *override_prefix)
{
  for (; miter != m.rules.end(); ++miter) {
    RGWObjManifestRule rule = miter->second;
    rule.start_ofs += obj_size;
    if (override_prefix)
      rule.override_prefix = *override_prefix;
    rules[rule.start_ofs] = rule;
  }
}

void RGWObjManifest::convert_to_explicit()
{
  if (explicit_objs) {
    return;
  }
  obj_iterator iter = obj_begin();

  while (iter != obj_end()) {
    RGWObjManifestPart& part = objs[iter.get_stripe_ofs()];
    part.loc = iter.get_location();
    part.loc_ofs = 0;

    uint64_t ofs = iter.get_stripe_ofs();
    ++iter;
    uint64_t next_ofs = iter.get_stripe_ofs();

    part.size = next_ofs - ofs;
  }

  explicit_objs = true;
  rules.clear();
  prefix.clear();
}

int RGWObjManifest::append_explicit(RGWObjManifest& m)
{
  if (!explicit_objs) {
    convert_to_explicit();
  }
  if (!m.explicit_objs) {
    m.convert_to_explicit();
  }
  map<uint64_t, RGWObjManifestPart>::iterator iter;
  uint64_t base = obj_size;
  for (iter = m.objs.begin(); iter != m.objs.end(); ++iter) {
    RGWObjManifestPart& part = iter->second;
    objs[base + iter->first] = part;
  }
  obj_size += m.obj_size;

  return 0;
}

bool RGWObjManifest::get_rule(uint64_t ofs, RGWObjManifestRule *rule)
{
  if (rules.empty()) {
    return false;
  }

  map<uint64_t, RGWObjManifestRule>::iterator iter = rules.upper_bound(ofs);
  if (iter != rules.begin()) {
    --iter;
  }

  *rule = iter->second;

  return true;
}

void RGWObjVersionTracker::generate_new_write_ver(CephContext *cct)
{
  write_version.ver = 1;
#define TAG_LEN 24

  write_version.tag.clear();
  append_rand_alpha(cct, write_version.tag, write_version.tag, TAG_LEN);
}

int RGWPutObjProcessor::complete(string& etag, time_t *mtime, time_t set_mtime,
                                 map<string, bufferlist>& attrs,
                                 const char *if_match, const char * if_nomatch)
{
  int r = do_complete(etag, mtime, set_mtime, attrs, if_match, if_nomatch);
  if (r < 0)
    return r;

  is_complete = true;
  return 0;
}

CephContext *RGWPutObjProcessor::ctx()
{
  return store->ctx();
}

RGWPutObjProcessor_Aio::~RGWPutObjProcessor_Aio()
{
  drain_pending();

  if (is_complete)
    return;

  list<rgw_obj>::iterator iter;
  for (iter = written_objs.begin(); iter != written_objs.end(); ++iter) {
    rgw_obj& obj = *iter;
    int r = store->delete_obj(obj_ctx, bucket_info, obj, 0, 0);
    if (r < 0 && r != -ENOENT) {
      ldout(store->ctx(), 0) << "WARNING: failed to remove obj (" << obj << "), leaked" << dendl;
    }
  }
}

int RGWPutObjProcessor_Aio::handle_obj_data(rgw_obj& obj, bufferlist& bl, off_t ofs, off_t abs_ofs, void **phandle, bool exclusive)
{
  if ((uint64_t)abs_ofs + bl.length() > obj_len)
    obj_len = abs_ofs + bl.length();

  if (!(obj == last_written_obj)) {
    add_written_obj(obj);
    last_written_obj = obj;
  }

  // For the first call pass -1 as the offset to
  // do a write_full.
  int r = store->aio_put_obj_data(NULL, obj,
                                     bl,
                                     ((ofs != 0) ? ofs : -1),
                                     exclusive, phandle);

  return r;
}

struct put_obj_aio_info RGWPutObjProcessor_Aio::pop_pending()
{
  struct put_obj_aio_info info;
  info = pending.front();
  pending.pop_front();
  return info;
}

int RGWPutObjProcessor_Aio::wait_pending_front()
{
  if (pending.empty()) {
    return 0;
  }
  struct put_obj_aio_info info = pop_pending();
  int ret = store->aio_wait(info.handle);
  return ret;
}

bool RGWPutObjProcessor_Aio::pending_has_completed()
{
  if (pending.empty())
    return false;

  struct put_obj_aio_info& info = pending.front();
  return store->aio_completed(info.handle);
}

int RGWPutObjProcessor_Aio::drain_pending()
{
  int ret = 0;
  while (!pending.empty()) {
    int r = wait_pending_front();
    if (r < 0)
      ret = r;
  }
  return ret;
}

int RGWPutObjProcessor_Aio::throttle_data(void *handle, bool need_to_wait)
{
  if (handle) {
    struct put_obj_aio_info info;
    info.handle = handle;
    pending.push_back(info);
  }
  size_t orig_size = pending.size();

  /* first drain complete IOs */
  while (pending_has_completed()) {
    int r = wait_pending_front();
    if (r < 0)
      return r;

    need_to_wait = false;
  }

  /* resize window in case messages are draining too fast */
  if (orig_size - pending.size() >= max_chunks) {
    max_chunks++;
  }

  /* now throttle. Note that need_to_wait should only affect the first IO operation */
  if (pending.size() > max_chunks ||
      need_to_wait) {
    int r = wait_pending_front();
    if (r < 0)
      return r;

    need_to_wait = false;
  }
  return 0;
}

int RGWPutObjProcessor_Atomic::write_data(bufferlist& bl, off_t ofs, void **phandle, bool exclusive)
{
  if (ofs >= next_part_ofs) {
    int r = prepare_next_part(ofs);
    if (r < 0) {
      return r;
    }
  }

  return RGWPutObjProcessor_Aio::handle_obj_data(cur_obj, bl, ofs - cur_part_ofs, ofs, phandle, exclusive);
}

int RGWPutObjProcessor_Atomic::handle_data(bufferlist& bl, off_t ofs, MD5 *hash, void **phandle, bool *again)
{
  *again = false;

  *phandle = NULL;
  if (extra_data_len) {
    size_t extra_len = bl.length();
    if (extra_len > extra_data_len)
      extra_len = extra_data_len;

    bufferlist extra;
    bl.splice(0, extra_len, &extra);
    extra_data_bl.append(extra);

    extra_data_len -= extra_len;
    if (bl.length() == 0) {
      return 0;
    }
  }

  uint64_t max_write_size = MIN(max_chunk_size, (uint64_t)next_part_ofs - data_ofs);

  pending_data_bl.claim_append(bl);
  if (pending_data_bl.length() < max_write_size)
    return 0;

  pending_data_bl.splice(0, max_write_size, &bl);

  /* do we have enough data pending accumulated that needs to be written? */
  *again = (pending_data_bl.length() >= max_chunk_size);

  if (!data_ofs && !immutable_head()) {
    first_chunk.claim(bl);
    obj_len = (uint64_t)first_chunk.length();
    if (hash) {
      hash->Update((const byte *)first_chunk.c_str(), obj_len);
    }
    int r = prepare_next_part(obj_len);
    if (r < 0) {
      return r;
    }
    data_ofs = obj_len;
    return 0;
  }
  off_t write_ofs = data_ofs;
  data_ofs = write_ofs + bl.length();
  bool exclusive = (!write_ofs && immutable_head()); /* immutable head object, need to verify nothing exists there
                                                        we could be racing with another upload, to the same
                                                        object and cleanup can be messy */
  int ret = write_data(bl, write_ofs, phandle, exclusive);
  if (ret >= 0) { /* we might return, need to clear bl as it was already sent */
    if (hash) {
      hash->Update((const byte *)bl.c_str(), bl.length());
    }
    bl.clear();
  }
  return ret;
}

void RGWPutObjProcessor_Atomic::complete_hash(MD5 *hash)
{
  hash->Update((const byte *)pending_data_bl.c_str(), pending_data_bl.length());
}


int RGWPutObjProcessor_Atomic::prepare_init(RGWRados *store, string *oid_rand)
{
  RGWPutObjProcessor::prepare(store, oid_rand);

  int r = store->get_max_chunk_size(bucket, &max_chunk_size);
  if (r < 0) {
    return r;
  }

  return 0;
}

int RGWPutObjProcessor_Atomic::prepare(RGWRados *store, string *oid_rand)
{
  int r = prepare_init(store, oid_rand);
  if (r < 0) {
    return r;
  }
  head_obj.init(bucket, obj_str);

  if (!version_id.empty()) {
    head_obj.set_instance(version_id);
  } else if (versioned_object) {
    store->gen_rand_obj_instance_name(&head_obj);
  }

  manifest.set_trivial_rule(max_chunk_size, store->ctx()->_conf->rgw_obj_stripe_size);

  r = manifest_gen.create_begin(store->ctx(), &manifest, bucket, head_obj);
  if (r < 0) {
    return r;
  }

  return 0;
}

int RGWPutObjProcessor_Atomic::prepare_next_part(off_t ofs) {

  int ret = manifest_gen.create_next(ofs);
  if (ret < 0) {
    lderr(store->ctx()) << "ERROR: manifest_gen.create_next() returned ret=" << ret << dendl;
    return ret;
  }
  cur_part_ofs = ofs;
  next_part_ofs = ofs + manifest_gen.cur_stripe_max_size();
  cur_obj = manifest_gen.get_cur_obj();

  return 0;
}

int RGWPutObjProcessor_Atomic::complete_parts()
{
  if (obj_len > (uint64_t)cur_part_ofs) {
    return prepare_next_part(obj_len);
  }
  return 0;
}

int RGWPutObjProcessor_Atomic::complete_writing_data()
{
  if (!data_ofs && !immutable_head()) {
    first_chunk.claim(pending_data_bl);
    obj_len = (uint64_t)first_chunk.length();
  }
  if (pending_data_bl.length()) {
    void *handle;
    int r = write_data(pending_data_bl, data_ofs, &handle, false);
    if (r < 0) {
      ldout(store->ctx(), 0) << "ERROR: write_data() returned " << r << dendl;
      return r;
    }
    r = throttle_data(handle, false);
    if (r < 0) {
      ldout(store->ctx(), 0) << "ERROR: throttle_data() returned " << r << dendl;
      return r;
    }
  }
  int r = complete_parts();
  if (r < 0) {
    return r;
  }

  r = drain_pending();
  if (r < 0)
    return r;

  return 0;
}

int RGWPutObjProcessor_Atomic::do_complete(string& etag, time_t *mtime, time_t set_mtime,
                                           map<string, bufferlist>& attrs,
                                           const char *if_match,
                                           const char *if_nomatch) {
  int r = complete_writing_data();
  if (r < 0)
    return r;

  obj_ctx.set_atomic(head_obj);

  RGWRados::Object op_target(store, bucket_info, obj_ctx, head_obj);

  /* some object types shouldn't be versioned, e.g., multipart parts */
  op_target.set_versioning_disabled(!versioned_object);

  RGWRados::Object::Write obj_op(&op_target);

  obj_op.meta.data = &first_chunk;
  obj_op.meta.manifest = &manifest;
  obj_op.meta.ptag = &unique_tag; /* use req_id as operation tag */
  obj_op.meta.if_match = if_match;
  obj_op.meta.if_nomatch = if_nomatch;
  obj_op.meta.mtime = mtime;
  obj_op.meta.set_mtime = set_mtime;
  obj_op.meta.owner = bucket_info.owner;
  obj_op.meta.flags = PUT_OBJ_CREATE;
  obj_op.meta.olh_epoch = olh_epoch;

  r = obj_op.write_meta(obj_len, attrs);
  if (r < 0) {
    return r;
  }

  return 0;
}

class RGWWatcher : public librados::WatchCtx {
  RGWRados *rados;
public:
  RGWWatcher(RGWRados *r) : rados(r) {}
  void notify(uint8_t opcode, uint64_t ver, bufferlist& bl) {
    ldout(rados->ctx(), 10) << "RGWWatcher::notify() opcode=" << (int)opcode << " ver=" << ver << " bl.length()=" << bl.length() << dendl;
    rados->watch_cb(opcode, ver, bl);
  }
};

RGWObjState *RGWObjectCtx::get_state(rgw_obj& obj) {
  if (!obj.get_object().empty()) {
    return &objs_state[obj];
  } else {
    rgw_obj new_obj(store->zone.domain_root, obj.bucket.name);
    return &objs_state[new_obj];
  }
}

void RGWObjectCtx::invalidate(rgw_obj& obj)
{
  objs_state.erase(obj);
}

void RGWObjectCtx::set_atomic(rgw_obj& obj) {
  if (!obj.get_object().empty()) {
    objs_state[obj].is_atomic = true;
  } else {
    rgw_obj new_obj(store->zone.domain_root, obj.bucket.name);
    objs_state[new_obj].is_atomic = true;
  }
}

void RGWObjectCtx::set_prefetch_data(rgw_obj& obj) {
  if (!obj.get_object().empty()) {
    objs_state[obj].prefetch_data = true;
  } else {
    rgw_obj new_obj(store->zone.domain_root, obj.bucket.name);
    objs_state[new_obj].prefetch_data = true;
  }
}

int RGWRados::get_required_alignment(rgw_bucket& bucket, uint64_t *alignment)
{
  IoCtx ioctx;
  int r = open_bucket_data_ctx(bucket, ioctx);
  if (r < 0) {
    ldout(cct, 0) << "ERROR: open_bucket_data_ctx() returned " << r << dendl;
    return r;
  }

  *alignment = ioctx.pool_required_alignment();
  return 0;
}

int RGWRados::get_max_chunk_size(rgw_bucket& bucket, uint64_t *max_chunk_size)
{
  uint64_t alignment;
  int r = get_required_alignment(bucket, &alignment);
  if (r < 0) {
    return r;
  }

  uint64_t config_chunk_size = cct->_conf->rgw_max_chunk_size;

  if (alignment == 0) {
    *max_chunk_size = config_chunk_size;
    return 0;
  }

  if (config_chunk_size <= alignment) {
    *max_chunk_size = alignment;
    return 0;
  }

  *max_chunk_size = config_chunk_size - (config_chunk_size % alignment);

  return 0;
}

void RGWRados::finalize()
{
  if (need_watch_notify()) {
    finalize_watch();
  }
  delete meta_mgr;
  delete data_log;
  if (use_gc_thread) {
    gc->stop_processor();
    delete gc;
    gc = NULL;
  }
  delete rest_master_conn;

  map<string, RGWRESTConn *>::iterator iter;
  for (iter = zone_conn_map.begin(); iter != zone_conn_map.end(); ++iter) {
    RGWRESTConn *conn = iter->second;
    delete conn;
  }

  for (iter = region_conn_map.begin(); iter != region_conn_map.end(); ++iter) {
    RGWRESTConn *conn = iter->second;
    delete conn;
  }
  RGWQuotaHandler::free_handler(quota_handler);
}

/** 
 * Initialize the RADOS instance and prepare to do other ops
 * Returns 0 on success, -ERR# on failure.
 */
int RGWRados::init_rados()
{
  int ret;

  rados = new Rados();
  if (!rados)
    return -ENOMEM;

  ret = rados->init_with_context(cct);
  if (ret < 0)
   return ret;

  ret = rados->connect();
  if (ret < 0)
   return ret;

  meta_mgr = new RGWMetadataManager(cct, this);
  data_log = new RGWDataChangesLog(cct, this);

  return ret;
}

/**
 * Add new connection to connections map
 * @param region_conn_map map which new connection will be added to 
 * @param region region which new connection will connect to
 * @param new_connection pointer to new connection instance
 */
static void add_new_connection_to_map(map<string, RGWRESTConn *> &region_conn_map, RGWRegion &region, RGWRESTConn *new_connection) 
{
  // Delete if connection is already exists
  map<string, RGWRESTConn *>::iterator iterRegion = region_conn_map.find(region.name);
  if (iterRegion != region_conn_map.end()) {
    delete iterRegion->second;
  }
    
  // Add new connection to connections map
  region_conn_map[region.name] = new_connection;
}

/** 
 * Initialize the RADOS instance and prepare to do other ops
 * Returns 0 on success, -ERR# on failure.
 */
int RGWRados::init_complete()
{
  int ret;

  ret = region.init(cct, this);
  if (ret < 0)
    return ret;

  ret = zone.init(cct, this, region);
  if (ret < 0)
    return ret;

  ret = region_map.read(cct, this);
  if (ret < 0) {
    if (ret != -ENOENT) {
      ldout(cct, 0) << "WARNING: cannot read region map" << dendl;
    }
    ret = region_map.update(region);
    if (ret < 0) {
      ldout(cct, 0) << "ERROR: failed to update regionmap with local region info" << dendl;
      return -EIO;
    }
  } else {
    string master_region = region_map.master_region;
    if (master_region.empty()) {
      lderr(cct) << "ERROR: region map does not specify master region" << dendl;
      return -EINVAL;
    }
    map<string, RGWRegion>::iterator iter = region_map.regions.find(master_region);
    if (iter == region_map.regions.end()) {
      lderr(cct) << "ERROR: bad region map: inconsistent master region" << dendl;
      return -EINVAL;
    }
    RGWRegion& region = iter->second;
    rest_master_conn = new RGWRESTConn(cct, this, region.endpoints);

    for (iter = region_map.regions.begin(); iter != region_map.regions.end(); ++iter) {
      RGWRegion& region = iter->second;
      add_new_connection_to_map(region_conn_map, region, new RGWRESTConn(cct, this, region.endpoints));
    }
  }

  if (need_watch_notify()) {
    ret = init_watch();
    if (ret < 0) {
      lderr(cct) << "ERROR: failed to initialize watch" << dendl;
      return ret;
    }
  }

  map<string, RGWZone>::iterator ziter;
  for (ziter = region.zones.begin(); ziter != region.zones.end(); ++ziter) {
    const string& name = ziter->first;
    RGWZone& z = ziter->second;
    if (name != zone.name) {
      ldout(cct, 20) << "generating connection object for zone " << name << dendl;
      zone_conn_map[name] = new RGWRESTConn(cct, this, z.endpoints);
    } else {
      zone_public_config = z;
    }
  }

  ret = open_root_pool_ctx();
  if (ret < 0)
    return ret;

  ret = open_gc_pool_ctx();
  if (ret < 0)
    return ret;

  pools_initialized = true;

  gc = new RGWGC();
  gc->initialize(cct, this);

  if (use_gc_thread)
    gc->start_processor();

  quota_handler = RGWQuotaHandler::generate_handler(this, quota_threads);

  bucket_index_max_shards = (cct->_conf->rgw_override_bucket_index_max_shards ? cct->_conf->rgw_override_bucket_index_max_shards :
                             zone_public_config.bucket_index_max_shards);
  if (bucket_index_max_shards > MAX_BUCKET_INDEX_SHARDS_PRIME) {
    bucket_index_max_shards = MAX_BUCKET_INDEX_SHARDS_PRIME;
    ldout(cct, 1) << __func__ << " bucket index max shards is too large, reset to value: "
      << MAX_BUCKET_INDEX_SHARDS_PRIME << dendl;
  }
  ldout(cct, 20) << __func__ << " bucket index max shards: " << bucket_index_max_shards << dendl;

  return ret;
}

/** 
 * Initialize the RADOS instance and prepare to do other ops
 * Returns 0 on success, -ERR# on failure.
 */
int RGWRados::initialize()
{
  int ret;

  ret = init_rados();
  if (ret < 0)
    return ret;

  ret = init_complete();

  return ret;
}

void RGWRados::finalize_watch()
{
  for (int i = 0; i < num_watchers; i++) {
    string& notify_oid = notify_oids[i];
    if (notify_oid.empty())
      continue;
    uint64_t watch_handle = watch_handles[i];
    control_pool_ctx.unwatch(notify_oid, watch_handle);

    RGWWatcher *watcher = watchers[i];
    delete watcher;
  }

  delete[] notify_oids;
  delete[] watch_handles;
  delete[] watchers;
}

int RGWRados::list_raw_prefixed_objs(string pool_name, const string& prefix, list<string>& result)
{
  rgw_bucket pool(pool_name.c_str());
  bool is_truncated;
  RGWListRawObjsCtx ctx;
  do {
    list<string> oids;
    int r = list_raw_objects(pool, prefix, 1000,
			     ctx, oids, &is_truncated);
    if (r < 0) {
      return r;
    }
    list<string>::iterator iter;
    for (iter = oids.begin(); iter != oids.end(); ++iter) {
      string& val = *iter;
      if (val.size() > prefix.size())
        result.push_back(val.substr(prefix.size()));
    }
  } while (is_truncated);

  return 0;
}

int RGWRados::list_regions(list<string>& regions)
{
  string pool_name;
  int ret = RGWRegion::get_pool_name(cct, &pool_name);
  if (ret < 0)
    return ret;

  return list_raw_prefixed_objs(pool_name, region_info_oid_prefix, regions);
}

int RGWRados::list_zones(list<string>& zones)
{
  string pool_name;
  int ret = RGWZoneParams::get_pool_name(cct, &pool_name);
  if (ret < 0)
    return ret;

  return list_raw_prefixed_objs(pool_name, zone_info_oid_prefix, zones);
}

/**
 * Open the pool used as root for this gateway
 * Returns: 0 on success, -ERR# otherwise.
 */
int RGWRados::open_root_pool_ctx()
{
  const string& pool = zone.domain_root.name;
  const char *pool_str = pool.c_str();
  int r = rados->ioctx_create(pool_str, root_pool_ctx);
  if (r == -ENOENT) {
    r = rados->pool_create(pool_str);
    if (r == -EEXIST)
      r = 0;
    if (r < 0)
      return r;

    r = rados->ioctx_create(pool_str, root_pool_ctx);
  }

  return r;
}

int RGWRados::open_gc_pool_ctx()
{
  const char *gc_pool = zone.gc_pool.name.c_str();
  int r = rados->ioctx_create(gc_pool, gc_pool_ctx);
  if (r == -ENOENT) {
    r = rados->pool_create(gc_pool);
    if (r == -EEXIST)
      r = 0;
    if (r < 0)
      return r;

    r = rados->ioctx_create(gc_pool, gc_pool_ctx);
  }

  return r;
}

int RGWRados::init_watch()
{
  const char *control_pool = zone.control_pool.name.c_str();
  int r = rados->ioctx_create(control_pool, control_pool_ctx);
  if (r == -ENOENT) {
    r = rados->pool_create(control_pool);
    if (r == -EEXIST)
      r = 0;
    if (r < 0)
      return r;

    r = rados->ioctx_create(control_pool, control_pool_ctx);
    if (r < 0)
      return r;
  }

  num_watchers = cct->_conf->rgw_num_control_oids;

  bool compat_oid = (num_watchers == 0);

  if (num_watchers <= 0)
    num_watchers = 1;

  notify_oids = new string[num_watchers];
  watchers = new RGWWatcher *[num_watchers];
  watch_handles = new uint64_t[num_watchers];

  for (int i=0; i < num_watchers; i++) {
    string& notify_oid = notify_oids[i];
    notify_oid = notify_oid_prefix;
    if (!compat_oid) {
      char buf[16];
      snprintf(buf, sizeof(buf), ".%d", i);
      notify_oid.append(buf);
    }
    r = control_pool_ctx.create(notify_oid, false);
    if (r < 0 && r != -EEXIST)
      return r;

    RGWWatcher *watcher = new RGWWatcher(this);
    watchers[i] = watcher;

    r = control_pool_ctx.watch(notify_oid, 0, &watch_handles[i], watcher);
    if (r < 0)
      return r;
  }

  watch_initialized = true;

  return 0;
}

void RGWRados::pick_control_oid(const string& key, string& notify_oid)
{
  uint32_t r = ceph_str_hash_linux(key.c_str(), key.size());

  int i = r % num_watchers;
  char buf[16];
  snprintf(buf, sizeof(buf), ".%d", i);

  notify_oid = notify_oid_prefix;
  notify_oid.append(buf);
}

int RGWRados::open_bucket_pool_ctx(const string& bucket_name, const string& pool, librados::IoCtx&  io_ctx)
{
  int r = rados->ioctx_create(pool.c_str(), io_ctx);
  if (r != -ENOENT)
    return r;

  if (!pools_initialized)
    return r;

  r = rados->pool_create(pool.c_str());
  if (r < 0 && r != -EEXIST)
    return r;

  r = rados->ioctx_create(pool.c_str(), io_ctx);

  return r;
}

int RGWRados::open_bucket_data_ctx(rgw_bucket& bucket, librados::IoCtx& data_ctx)
{
  int r = open_bucket_pool_ctx(bucket.name, bucket.data_pool, data_ctx);
  if (r < 0)
    return r;

  return 0;
}

int RGWRados::open_bucket_data_extra_ctx(rgw_bucket& bucket, librados::IoCtx& data_ctx)
{
  string& pool = (!bucket.data_extra_pool.empty() ? bucket.data_extra_pool : bucket.data_pool);
  int r = open_bucket_pool_ctx(bucket.name, pool, data_ctx);
  if (r < 0)
    return r;

  return 0;
}

void RGWRados::build_bucket_index_marker(const string& shard_id_str, const string& shard_marker,
      string *marker) {
  if (marker) {
    *marker = shard_id_str;
    marker->append(BucketIndexShardsManager::KEY_VALUE_SEPARATOR);
    marker->append(shard_marker);
  }
}

int RGWRados::open_bucket_index_ctx(rgw_bucket& bucket, librados::IoCtx& index_ctx)
{
  int r = open_bucket_pool_ctx(bucket.name, bucket.index_pool, index_ctx);
  if (r < 0)
    return r;

  return 0;
}

/**
 * set up a bucket listing.
 * handle is filled in.
 * Returns 0 on success, -ERR# otherwise.
 */
int RGWRados::list_buckets_init(RGWAccessHandle *handle)
{
  librados::NObjectIterator *state = new librados::NObjectIterator(root_pool_ctx.nobjects_begin());
  *handle = (RGWAccessHandle)state;
  return 0;
}

/** 
 * get the next bucket in the listing.
 * obj is filled in,
 * handle is updated.
 * returns 0 on success, -ERR# otherwise.
 */
int RGWRados::list_buckets_next(RGWObjEnt& obj, RGWAccessHandle *handle)
{
  librados::NObjectIterator *state = (librados::NObjectIterator *)*handle;

  do {
    if (*state == root_pool_ctx.nobjects_end()) {
      delete state;
      return -ENOENT;
    }

    obj.key.set((*state)->get_oid());
    (*state)++;
  } while (obj.key.name[0] == '.'); /* skip all entries starting with '.' */

  return 0;
}


/**** logs ****/

struct log_list_state {
  string prefix;
  librados::IoCtx io_ctx;
  librados::NObjectIterator obit;
};

int RGWRados::log_list_init(const string& prefix, RGWAccessHandle *handle)
{
  log_list_state *state = new log_list_state;
  const char *log_pool = zone.log_pool.name.c_str();
  int r = rados->ioctx_create(log_pool, state->io_ctx);
  if (r < 0) {
    delete state;
    return r;
  }
  state->prefix = prefix;
  state->obit = state->io_ctx.nobjects_begin();
  *handle = (RGWAccessHandle)state;
  return 0;
}

int RGWRados::log_list_next(RGWAccessHandle handle, string *name)
{
  log_list_state *state = static_cast<log_list_state *>(handle);
  while (true) {
    if (state->obit == state->io_ctx.nobjects_end()) {
      delete state;
      return -ENOENT;
    }
    if (state->prefix.length() &&
	state->obit->get_oid().find(state->prefix) != 0) {
      state->obit++;
      continue;
    }
    *name = state->obit->get_oid();
    state->obit++;
    break;
  }
  return 0;
}

int RGWRados::log_remove(const string& name)
{
  librados::IoCtx io_ctx;
  const char *log_pool = zone.log_pool.name.c_str();
  int r = rados->ioctx_create(log_pool, io_ctx);
  if (r < 0)
    return r;
  return io_ctx.remove(name);
}

struct log_show_state {
  librados::IoCtx io_ctx;
  bufferlist bl;
  bufferlist::iterator p;
  string name;
  uint64_t pos;
  bool eof;
  log_show_state() : pos(0), eof(false) {}
};

int RGWRados::log_show_init(const string& name, RGWAccessHandle *handle)
{
  log_show_state *state = new log_show_state;
  const char *log_pool = zone.log_pool.name.c_str();
  int r = rados->ioctx_create(log_pool, state->io_ctx);
  if (r < 0) {
    delete state;
    return r;
  }
  state->name = name;
  *handle = (RGWAccessHandle)state;
  return 0;
}

int RGWRados::log_show_next(RGWAccessHandle handle, rgw_log_entry *entry)
{
  log_show_state *state = static_cast<log_show_state *>(handle);
  off_t off = state->p.get_off();

  ldout(cct, 10) << "log_show_next pos " << state->pos << " bl " << state->bl.length()
	   << " off " << off
	   << " eof " << (int)state->eof
	   << dendl;
  // read some?
  unsigned chunk = 1024*1024;
  if ((state->bl.length() - off) < chunk/2 && !state->eof) {
    bufferlist more;
    int r = state->io_ctx.read(state->name, more, chunk, state->pos);
    if (r < 0)
      return r;
    state->pos += r;
    bufferlist old;
    try {
      old.substr_of(state->bl, off, state->bl.length() - off);
    } catch (buffer::error& err) {
      return -EINVAL;
    }
    state->bl.clear();
    state->bl.claim(old);
    state->bl.claim_append(more);
    state->p = state->bl.begin();
    if ((unsigned)r < chunk)
      state->eof = true;
    ldout(cct, 10) << " read " << r << dendl;
  }

  if (state->p.end())
    return 0;  // end of file
  try {
    ::decode(*entry, state->p);
  }
  catch (const buffer::error &e) {
    return -EINVAL;
  }
  return 1;
}

/**
 * usage_log_hash: get usage log key hash, based on name and index
 *
 * Get the usage object name. Since a user may have more than 1
 * object holding that info (multiple shards), we use index to
 * specify that shard number. Once index exceeds max shards it
 * wraps.
 * If name is not being set, results for all users will be returned
 * and index will wrap only after total shards number.
 *
 * @param cct [in] ceph context
 * @param name [in] user name
 * @param hash [out] hash value
 * @param index [in] shard index number 
 */
static void usage_log_hash(CephContext *cct, const string& name, string& hash, uint32_t index)
{
  uint32_t val = index;

  if (!name.empty()) {
    int max_user_shards = max(cct->_conf->rgw_usage_max_user_shards, 1);
    val %= max_user_shards;
    val += ceph_str_hash_linux(name.c_str(), name.size());
  }
  char buf[16];
  int max_shards = max(cct->_conf->rgw_usage_max_shards, 1);
  snprintf(buf, sizeof(buf), RGW_USAGE_OBJ_PREFIX "%u", (unsigned)(val % max_shards));
  hash = buf;
}

int RGWRados::log_usage(map<rgw_user_bucket, RGWUsageBatch>& usage_info)
{
  uint32_t index = 0;

  map<string, rgw_usage_log_info> log_objs;

  string hash;
  string last_user;

  /* restructure usage map, zone by object hash */
  map<rgw_user_bucket, RGWUsageBatch>::iterator iter;
  for (iter = usage_info.begin(); iter != usage_info.end(); ++iter) {
    const rgw_user_bucket& ub = iter->first;
    RGWUsageBatch& info = iter->second;

    if (ub.user.empty()) {
      ldout(cct, 0) << "WARNING: RGWRados::log_usage(): user name empty (bucket=" << ub.bucket << "), skipping" << dendl;
      continue;
    }

    if (ub.user != last_user) {
      /* index *should* be random, but why waste extra cycles
         in most cases max user shards is not going to exceed 1,
         so just incrementing it */
      usage_log_hash(cct, ub.user, hash, index++);
    }
    last_user = ub.user;
    vector<rgw_usage_log_entry>& v = log_objs[hash].entries;

    map<utime_t, rgw_usage_log_entry>::iterator miter;
    for (miter = info.m.begin(); miter != info.m.end(); ++miter) {
      v.push_back(miter->second);
    }
  }

  map<string, rgw_usage_log_info>::iterator liter;

  for (liter = log_objs.begin(); liter != log_objs.end(); ++liter) {
    int r = cls_obj_usage_log_add(liter->first, liter->second);
    if (r < 0)
      return r;
  }
  return 0;
}

int RGWRados::read_usage(string& user, uint64_t start_epoch, uint64_t end_epoch, uint32_t max_entries,
                         bool *is_truncated, RGWUsageIter& usage_iter, map<rgw_user_bucket, rgw_usage_log_entry>& usage)
{
  uint32_t num = max_entries;
  string hash, first_hash;
  usage_log_hash(cct, user, first_hash, 0);

  if (usage_iter.index) {
    usage_log_hash(cct, user, hash, usage_iter.index);
  } else {
    hash = first_hash;
  }

  usage.clear();

  do {
    map<rgw_user_bucket, rgw_usage_log_entry> ret_usage;
    map<rgw_user_bucket, rgw_usage_log_entry>::iterator iter;

    int ret =  cls_obj_usage_log_read(hash, user, start_epoch, end_epoch, num,
                                    usage_iter.read_iter, ret_usage, is_truncated);
    if (ret == -ENOENT)
      goto next;

    if (ret < 0)
      return ret;

    num -= ret_usage.size();

    for (iter = ret_usage.begin(); iter != ret_usage.end(); ++iter) {
      usage[iter->first].aggregate(iter->second);
    }

next:
    if (!*is_truncated) {
      usage_iter.read_iter.clear();
      usage_log_hash(cct, user, hash, ++usage_iter.index);
    }
  } while (num && !*is_truncated && hash != first_hash);
  return 0;
}

int RGWRados::trim_usage(string& user, uint64_t start_epoch, uint64_t end_epoch)
{
  uint32_t index = 0;
  string hash, first_hash;
  usage_log_hash(cct, user, first_hash, index);

  hash = first_hash;

  do {
    int ret =  cls_obj_usage_log_trim(hash, user, start_epoch, end_epoch);
    if (ret == -ENOENT)
      goto next;

    if (ret < 0)
      return ret;

next:
    usage_log_hash(cct, user, hash, ++index);
  } while (hash != first_hash);

  return 0;
}

void RGWRados::shard_name(const string& prefix, unsigned max_shards, const string& key, string& name)
{
  uint32_t val = ceph_str_hash_linux(key.c_str(), key.size());
  char buf[16];
  snprintf(buf, sizeof(buf), "%u", (unsigned)(val % max_shards));
  name = prefix + buf;
}

void RGWRados::shard_name(const string& prefix, unsigned max_shards, const string& section, const string& key, string& name)
{
  uint32_t val = ceph_str_hash_linux(key.c_str(), key.size());
  val ^= ceph_str_hash_linux(section.c_str(), section.size());
  char buf[16];
  snprintf(buf, sizeof(buf), "%u", (unsigned)(val % max_shards));
  name = prefix + buf;
}

void RGWRados::time_log_prepare_entry(cls_log_entry& entry, const utime_t& ut, const string& section, const string& key, bufferlist& bl)
{
  cls_log_add_prepare_entry(entry, ut, section, key, bl);
}

int RGWRados::time_log_add(const string& oid, const utime_t& ut, const string& section, const string& key, bufferlist& bl)
{
  librados::IoCtx io_ctx;

  const char *log_pool = zone.log_pool.name.c_str();
  int r = rados->ioctx_create(log_pool, io_ctx);
  if (r == -ENOENT) {
    rgw_bucket pool(log_pool);
    r = create_pool(pool);
    if (r < 0)
      return r;
 
    // retry
    r = rados->ioctx_create(log_pool, io_ctx);
  }
  if (r < 0)
    return r;

  ObjectWriteOperation op;
  cls_log_add(op, ut, section, key, bl);

  r = io_ctx.operate(oid, &op);
  return r;
}

int RGWRados::time_log_add(const string& oid, list<cls_log_entry>& entries)
{
  librados::IoCtx io_ctx;

  const char *log_pool = zone.log_pool.name.c_str();
  int r = rados->ioctx_create(log_pool, io_ctx);
  if (r == -ENOENT) {
    rgw_bucket pool(log_pool);
    r = create_pool(pool);
    if (r < 0)
      return r;
 
    // retry
    r = rados->ioctx_create(log_pool, io_ctx);
  }
  if (r < 0)
    return r;

  ObjectWriteOperation op;
  cls_log_add(op, entries);

  r = io_ctx.operate(oid, &op);
  return r;
}

int RGWRados::time_log_list(const string& oid, utime_t& start_time, utime_t& end_time,
                            int max_entries, list<cls_log_entry>& entries,
			    const string& marker,
			    string *out_marker,
			    bool *truncated)
{
  librados::IoCtx io_ctx;

  const char *log_pool = zone.log_pool.name.c_str();
  int r = rados->ioctx_create(log_pool, io_ctx);
  if (r < 0)
    return r;
  librados::ObjectReadOperation op;

  cls_log_list(op, start_time, end_time, marker, max_entries, entries,
	       out_marker, truncated);

  bufferlist obl;

  int ret = io_ctx.operate(oid, &op, &obl);
  if (ret < 0)
    return ret;

  return 0;
}

int RGWRados::time_log_info(const string& oid, cls_log_header *header)
{
  librados::IoCtx io_ctx;

  const char *log_pool = zone.log_pool.name.c_str();
  int r = rados->ioctx_create(log_pool, io_ctx);
  if (r < 0)
    return r;
  librados::ObjectReadOperation op;

  cls_log_info(op, header);

  bufferlist obl;

  int ret = io_ctx.operate(oid, &op, &obl);
  if (ret < 0)
    return ret;

  return 0;
}

int RGWRados::time_log_trim(const string& oid, const utime_t& start_time, const utime_t& end_time,
			    const string& from_marker, const string& to_marker)
{
  librados::IoCtx io_ctx;

  const char *log_pool = zone.log_pool.name.c_str();
  int r = rados->ioctx_create(log_pool, io_ctx);
  if (r < 0)
    return r;

  return cls_log_trim(io_ctx, oid, start_time, end_time, from_marker, to_marker);
}


int RGWRados::lock_exclusive(rgw_bucket& pool, const string& oid, utime_t& duration, 
                             string& zone_id, string& owner_id) {
  librados::IoCtx io_ctx;

  const char *pool_name = pool.name.c_str();
  
  int r = rados->ioctx_create(pool_name, io_ctx);
  if (r < 0)
    return r;
  
  rados::cls::lock::Lock l(log_lock_name);
  l.set_duration(duration);
  l.set_cookie(owner_id);
  l.set_tag(zone_id);
  l.set_renew(true);
  
  return l.lock_exclusive(&io_ctx, oid);
}

int RGWRados::unlock(rgw_bucket& pool, const string& oid, string& zone_id, string& owner_id) {
  librados::IoCtx io_ctx;

  const char *pool_name = pool.name.c_str();

  int r = rados->ioctx_create(pool_name, io_ctx);
  if (r < 0)
    return r;
  
  rados::cls::lock::Lock l(log_lock_name);
  l.set_tag(zone_id);
  l.set_cookie(owner_id);
  
  return l.unlock(&io_ctx, oid);
}

int RGWRados::decode_policy(bufferlist& bl, ACLOwner *owner)
{
  bufferlist::iterator i = bl.begin();
  RGWAccessControlPolicy policy(cct);
  try {
    policy.decode_owner(i);
  } catch (buffer::error& err) {
    ldout(cct, 0) << "ERROR: could not decode policy, caught buffer::error" << dendl;
    return -EIO;
  }
  *owner = policy.get_owner();
  return 0;
}

int rgw_policy_from_attrset(CephContext *cct, map<string, bufferlist>& attrset, RGWAccessControlPolicy *policy)
{
  map<string, bufferlist>::iterator aiter = attrset.find(RGW_ATTR_ACL);
  if (aiter == attrset.end())
    return -EIO;

  bufferlist& bl = aiter->second;
  bufferlist::iterator iter = bl.begin();
  try {
    policy->decode(iter);
  } catch (buffer::error& err) {
    ldout(cct, 0) << "ERROR: could not decode policy, caught buffer::error" << dendl;
    return -EIO;
  }
  if (cct->_conf->subsys.should_gather(ceph_subsys_rgw, 15)) {
    RGWAccessControlPolicy_S3 *s3policy = static_cast<RGWAccessControlPolicy_S3 *>(policy);
    ldout(cct, 15) << "Read AccessControlPolicy";
    s3policy->to_xml(*_dout);
    *_dout << dendl;
  }
  return 0;
}

/** 
 * get listing of the objects in a bucket.
 * bucket: bucket to list contents of
 * max: maximum number of results to return
 * prefix: only return results that match this prefix
 * delim: do not include results that match this string.
 *     Any skipped results will have the matching portion of their name
 *     inserted in common_prefixes with a "true" mark.
 * marker: if filled in, begin the listing with this object.
 * result: the objects are put in here.
 * common_prefixes: if delim is filled in, any matching prefixes are placed
 *     here.
 */
int RGWRados::Bucket::List::list_objects(int max, vector<RGWObjEnt> *result,
                                         map<string, bool> *common_prefixes,
                                         bool *is_truncated)
{
  RGWRados *store = target->get_store();
  CephContext *cct = store->ctx();
  rgw_bucket& bucket = target->get_bucket();

  int count = 0;
  bool truncated = true;

  if (store->bucket_is_system(bucket)) {
    return -EINVAL;
  }
  result->clear();

  rgw_obj marker_obj, prefix_obj;
  marker_obj.set_instance(params.marker.instance);
  marker_obj.set_ns(params.ns);
  marker_obj.set_obj(params.marker.name);
  rgw_obj_key cur_marker;
  marker_obj.get_index_key(&cur_marker);

  prefix_obj.set_ns(params.ns);
  prefix_obj.set_obj(params.prefix);
  string cur_prefix = prefix_obj.get_index_key_name();

  string bigger_than_delim;

  if (!params.delim.empty()) {
    unsigned long val = decode_utf8((unsigned char *)params.delim.c_str(), params.delim.size());
    char buf[params.delim.size() + 16];
    int r = encode_utf8(val + 1, (unsigned char *)buf);
    if (r < 0) {
      ldout(cct,0) << "ERROR: encode_utf8() failed" << dendl;
      return -EINVAL;
    }
    buf[r] = '\0';

    bigger_than_delim = buf;
  }

  string skip_after_delim;

  /* if marker points at a common prefix, fast forward it into its upperbound string */
  if (!params.delim.empty()) {
    int delim_pos = cur_marker.name.find(params.delim, params.prefix.size());
    if (delim_pos >= 0) {
      string s = cur_marker.name.substr(0, delim_pos);
      s.append(bigger_than_delim);
      cur_marker.set(s);
    }
  }

  while (truncated && count <= max) {
    if (skip_after_delim > cur_marker.name) {
      cur_marker.set(skip_after_delim);
      ldout(cct, 20) << "setting cur_marker=" << cur_marker.name << "[" << cur_marker.instance << "]" << dendl;
    }
    std::map<string, RGWObjEnt> ent_map;
    int r = store->cls_bucket_list(bucket, cur_marker, cur_prefix, max + 1 - count, params.list_versions, ent_map,
                            &truncated, &cur_marker);
    if (r < 0)
      return r;

    std::map<string, RGWObjEnt>::iterator eiter;
    for (eiter = ent_map.begin(); eiter != ent_map.end(); ++eiter) {
      rgw_obj_key obj = eiter->second.key;
      RGWObjEnt& entry = eiter->second;
      rgw_obj_key key = obj;
      string instance;

      bool check_ns = rgw_obj::translate_raw_obj_to_obj_in_ns(obj.name, instance, params.ns);
      if (!params.list_versions && !entry.is_visible()) {
        continue;
      }

      if (params.enforce_ns && !check_ns) {
        if (!params.ns.empty()) {
          /* we've iterated past the namespace we're searching -- done now */
          truncated = false;
          goto done;
        }

        /* we're not looking at the namespace this object is in, next! */
        continue;
      }

      if (count < max) {
        params.marker = obj;
        next_marker = obj;
      }

      if (params.filter && !params.filter->filter(obj.name, key.name))
        continue;

      if (params.prefix.size() &&  (obj.name.compare(0, params.prefix.size(), params.prefix) != 0))
        continue;

      if (!params.delim.empty()) {
        int delim_pos = obj.name.find(params.delim, params.prefix.size());

        if (delim_pos >= 0) {
          string prefix_key = obj.name.substr(0, delim_pos + 1);

          if (common_prefixes &&
              common_prefixes->find(prefix_key) == common_prefixes->end()) {
            if (count >= max) {
              truncated = true;
              goto done;
            }
            next_marker = prefix_key;
            (*common_prefixes)[prefix_key] = true;

            skip_after_delim = obj.name.substr(0, delim_pos);
            skip_after_delim.append(bigger_than_delim);

            ldout(cct, 20) << "skip_after_delim=" << skip_after_delim << dendl;

            count++;
          }

          continue;
        }
      }

      if (count >= max) {
        truncated = true;
        goto done;
      }

      RGWObjEnt ent = eiter->second;
      ent.key = obj;
      ent.ns = params.ns;
      result->push_back(ent);
      count++;
    }

    // Either the back-end telling us truncated, or we don't consume all
    // items returned per the amount caller request
    truncated = (truncated || eiter != ent_map.end());
  }

done:
  if (is_truncated)
    *is_truncated = truncated;

  return 0;
}

/**
 * create a rados pool, associated meta info
 * returns 0 on success, -ERR# otherwise.
 */
int RGWRados::create_pool(rgw_bucket& bucket) 
{
  int ret = 0;

  string pool = bucket.index_pool;

  ret = rados->pool_create(pool.c_str(), 0);
  if (ret == -EEXIST)
    ret = 0;
  if (ret < 0)
    return ret;

  if (bucket.data_pool != pool) {
    ret = rados->pool_create(bucket.data_pool.c_str(), 0);
    if (ret == -EEXIST)
      ret = 0;
    if (ret < 0)
      return ret;
  }

  return 0;
}

int RGWRados::init_bucket_index(rgw_bucket& bucket, int num_shards)
{
  librados::IoCtx index_ctx; // context for new bucket

  int r = open_bucket_index_ctx(bucket, index_ctx);
  if (r < 0)
    return r;

  string dir_oid =  dir_oid_prefix;
  dir_oid.append(bucket.marker);

  map<int, string> bucket_objs;
  get_bucket_index_objects(dir_oid, num_shards, bucket_objs);

  return CLSRGWIssueBucketIndexInit(index_ctx, bucket_objs, cct->_conf->rgw_bucket_index_max_aio)();
}

/**
 * create a bucket with name bucket and the given list of attrs
 * returns 0 on success, -ERR# otherwise.
 */
int RGWRados::create_bucket(RGWUserInfo& owner, rgw_bucket& bucket,
                            const string& region_name,
                            const string& placement_rule,
			    map<std::string, bufferlist>& attrs,
                            RGWBucketInfo& info,
                            obj_version *pobjv,
                            obj_version *pep_objv,
                            time_t creation_time,
                            rgw_bucket *pmaster_bucket,
			    bool exclusive)
{
#define MAX_CREATE_RETRIES 20 /* need to bound retries */
  string selected_placement_rule;
  for (int i = 0; i < MAX_CREATE_RETRIES; i++) {
    int ret = 0;
    ret = select_bucket_placement(owner, region_name, placement_rule, bucket.name, bucket, &selected_placement_rule);
    if (ret < 0)
      return ret;
    bufferlist bl;
    uint32_t nop = 0;
    ::encode(nop, bl);

    const string& pool = zone.domain_root.name;
    const char *pool_str = pool.c_str();
    librados::IoCtx id_io_ctx;
    int r = rados->ioctx_create(pool_str, id_io_ctx);
    if (r < 0)
      return r;

    if (!pmaster_bucket) {
      uint64_t iid = instance_id();
      uint64_t bid = next_bucket_id();
      char buf[zone.name.size() + 48];
      snprintf(buf, sizeof(buf), "%s.%llu.%llu", zone.name.c_str(), (long long)iid, (long long)bid);
      bucket.marker = buf;
      bucket.bucket_id = bucket.marker;
    } else {
      bucket.marker = pmaster_bucket->marker;
      bucket.bucket_id = pmaster_bucket->bucket_id;
    }

    string dir_oid =  dir_oid_prefix;
    dir_oid.append(bucket.marker);

    r = init_bucket_index(bucket, bucket_index_max_shards);
    if (r < 0)
      return r;

    RGWObjVersionTracker& objv_tracker = info.objv_tracker;

    if (pobjv) {
      objv_tracker.write_version = *pobjv;
    } else {
      objv_tracker.generate_new_write_ver(cct);
    }

    info.bucket = bucket;
    info.owner = owner.user_id;
    info.region = region_name;
    info.placement_rule = selected_placement_rule;
    info.num_shards = bucket_index_max_shards;
    info.bucket_index_shard_hash_type = RGWBucketInfo::MOD;
    if (!creation_time)
      time(&info.creation_time);
    else
      info.creation_time = creation_time;
    ret = put_linked_bucket_info(info, exclusive, 0, pep_objv, &attrs, true);
    if (ret == -EEXIST) {
       /* we need to reread the info and return it, caller will have a use for it */
      RGWObjVersionTracker instance_ver = info.objv_tracker;
      info.objv_tracker.clear();
      RGWObjectCtx obj_ctx(this);
      r = get_bucket_info(obj_ctx, bucket.name, info, NULL, NULL);
      if (r < 0) {
        if (r == -ENOENT) {
          continue;
        }
        ldout(cct, 0) << "get_bucket_info returned " << r << dendl;
        return r;
      }

      /* only remove it if it's a different bucket instance */
      if (info.bucket.bucket_id != bucket.bucket_id) {
        /* remove bucket index */
        librados::IoCtx index_ctx; // context for new bucket
        map<int, string> bucket_objs;
        int r = open_bucket_index(bucket, index_ctx, bucket_objs);
        if (r < 0)
          return r;

        /* remove bucket meta instance */
        string entry;
        get_bucket_instance_entry(bucket, entry);
        r = rgw_bucket_instance_remove_entry(this, entry, &instance_ver);
        if (r < 0)
          return r;

        map<int, string>::const_iterator biter;
        for (biter = bucket_objs.begin(); biter != bucket_objs.end(); ++biter) {
          // Do best effort removal
          index_ctx.remove(biter->second);
        }
      }
      /* ret == -ENOENT here */
    }
    return ret;
  }

  /* this is highly unlikely */
  ldout(cct, 0) << "ERROR: could not create bucket, continuously raced with bucket creation and removal" << dendl;
  return -ENOENT;
}

int RGWRados::select_new_bucket_location(RGWUserInfo& user_info, const string& region_name, const string& request_rule,
                                         const string& bucket_name, rgw_bucket& bucket, string *pselected_rule)
{
  /* first check that rule exists within the specific region */
  map<string, RGWRegion>::iterator riter = region_map.regions.find(region_name);
  if (riter == region_map.regions.end()) {
    ldout(cct, 0) << "could not find region " << region_name << " in region map" << dendl;
    return -EINVAL;
  }
  /* now check that tag exists within region */
  RGWRegion& region = riter->second;

  /* find placement rule. Hierarchy: request rule > user default rule > region default rule */
  string rule = request_rule;
  if (rule.empty()) {
    rule = user_info.default_placement;
    if (rule.empty())
      rule = region.default_placement;
  }

  if (rule.empty()) {
    ldout(cct, 0) << "misconfiguration, should not have an empty placement rule name" << dendl;
    return -EIO;
  }

  if (!rule.empty()) {
    map<string, RGWRegionPlacementTarget>::iterator titer = region.placement_targets.find(rule);
    if (titer == region.placement_targets.end()) {
      ldout(cct, 0) << "could not find placement rule " << rule << " within region " << dendl;
      return -EINVAL;
    }

    /* now check tag for the rule, whether user is permitted to use rule */
    RGWRegionPlacementTarget& target_rule = titer->second;
    if (!target_rule.user_permitted(user_info.placement_tags)) {
      ldout(cct, 0) << "user not permitted to use placement rule" << dendl;
      return -EPERM;
    }
  }

  if (pselected_rule)
    *pselected_rule = rule;
  
  return set_bucket_location_by_rule(rule, bucket_name, bucket);
}

int RGWRados::set_bucket_location_by_rule(const string& location_rule, const std::string& bucket_name, rgw_bucket& bucket)
{
  bucket.name = bucket_name;

  if (location_rule.empty()) {
    /* we can only reach here if we're trying to set a bucket location from a bucket
     * created on a different zone, using a legacy / default pool configuration
     */
    return select_legacy_bucket_placement(bucket_name, bucket);
  }

  /*
   * make sure that zone has this rule configured. We're
   * checking it for the local zone, because that's where this bucket object is going to
   * reside.
   */
  map<string, RGWZonePlacementInfo>::iterator piter = zone.placement_pools.find(location_rule);
  if (piter == zone.placement_pools.end()) {
    /* couldn't find, means we cannot really place data for this bucket in this zone */
    if (region.equals(region_name)) {
      /* that's a configuration error, zone should have that rule, as we're within the requested
       * region */
      return -EINVAL;
    } else {
      /* oh, well, data is not going to be placed here, bucket object is just a placeholder */
      return 0;
    }
  }

  RGWZonePlacementInfo& placement_info = piter->second;

  bucket.data_pool = placement_info.data_pool;
  bucket.data_extra_pool = placement_info.data_extra_pool;
  bucket.index_pool = placement_info.index_pool;

  return 0;

}

int RGWRados::select_bucket_placement(RGWUserInfo& user_info, const string& region_name, const string& placement_rule,
                                      const string& bucket_name, rgw_bucket& bucket, string *pselected_rule)
{
  if (!zone.placement_pools.empty()) {
    return select_new_bucket_location(user_info, region_name, placement_rule, bucket_name, bucket, pselected_rule);
  }

  if (pselected_rule)
    pselected_rule->clear();

  return select_legacy_bucket_placement(bucket_name, bucket);
}

int RGWRados::select_legacy_bucket_placement(const string& bucket_name, rgw_bucket& bucket)
{
  bufferlist map_bl;
  map<string, bufferlist> m;
  string pool_name;
  bool write_map = false;

  rgw_obj obj(zone.domain_root, avail_pools);

  RGWObjectCtx obj_ctx(this);
  int ret = rgw_get_system_obj(this, obj_ctx, zone.domain_root, avail_pools, map_bl, NULL, NULL);
  if (ret < 0) {
    goto read_omap;
  }

  try {
    bufferlist::iterator iter = map_bl.begin();
    ::decode(m, iter);
  } catch (buffer::error& err) {
    ldout(cct, 0) << "ERROR: couldn't decode avail_pools" << dendl;
  }

read_omap:
  if (m.empty()) {
    bufferlist header;
    ret = omap_get_all(obj, header, m);

    write_map = true;
  }

  if (ret < 0 || m.empty()) {
    vector<string> names;
    names.push_back(default_storage_pool);
    vector<int> retcodes;
    bufferlist bl;
    ret = create_pools(names, retcodes);
    if (ret < 0)
      return ret;
    ret = omap_set(obj, default_storage_pool, bl);
    if (ret < 0)
      return ret;
    m[default_storage_pool] = bl;
  }

  if (write_map) {
    bufferlist new_bl;
    ::encode(m, new_bl);
    ret = put_obj_data(NULL, obj, new_bl.c_str(), -1, new_bl.length(), false);
    if (ret < 0) {
      ldout(cct, 0) << "WARNING: could not save avail pools map info ret=" << ret << dendl;
    }
  }

  map<string, bufferlist>::iterator miter;
  if (m.size() > 1) {
    vector<string> v;
    for (miter = m.begin(); miter != m.end(); ++miter) {
      v.push_back(miter->first);
    }

    uint32_t r;
    ret = get_random_bytes((char *)&r, sizeof(r));
    if (ret < 0)
      return ret;

    int i = r % v.size();
    pool_name = v[i];
  } else {
    miter = m.begin();
    pool_name = miter->first;
  }
  bucket.data_pool = pool_name;
  bucket.index_pool = pool_name;
  bucket.name = bucket_name;

  return 0;

}

int RGWRados::update_placement_map()
{
  bufferlist header;
  map<string, bufferlist> m;
  rgw_obj obj(zone.domain_root, avail_pools);
  int ret = omap_get_all(obj, header, m);
  if (ret < 0)
    return ret;

  bufferlist new_bl;
  ::encode(m, new_bl);
  ret = put_obj_data(NULL, obj, new_bl.c_str(), -1, new_bl.length(), false);
  if (ret < 0) {
    ldout(cct, 0) << "WARNING: could not save avail pools map info ret=" << ret << dendl;
  }

  return ret;
}

int RGWRados::add_bucket_placement(std::string& new_pool)
{
  int ret = rados->pool_lookup(new_pool.c_str());
  if (ret < 0) // DNE, or something
    return ret;

  rgw_obj obj(zone.domain_root, avail_pools);
  bufferlist empty_bl;
  ret = omap_set(obj, new_pool, empty_bl);

  // don't care about return value
  update_placement_map();

  return ret;
}

int RGWRados::remove_bucket_placement(std::string& old_pool)
{
  rgw_obj obj(zone.domain_root, avail_pools);
  int ret = omap_del(obj, old_pool);

  // don't care about return value
  update_placement_map();

  return ret;
}

int RGWRados::list_placement_set(set<string>& names)
{
  bufferlist header;
  map<string, bufferlist> m;

  rgw_obj obj(zone.domain_root, avail_pools);
  int ret = omap_get_all(obj, header, m);
  if (ret < 0)
    return ret;

  names.clear();
  map<string, bufferlist>::iterator miter;
  for (miter = m.begin(); miter != m.end(); ++miter) {
    names.insert(miter->first);
  }

  return names.size();
}

int RGWRados::create_pools(vector<string>& names, vector<int>& retcodes)
{
  vector<string>::iterator iter;
  vector<librados::PoolAsyncCompletion *> completions;
  vector<int> rets;

  for (iter = names.begin(); iter != names.end(); ++iter) {
    librados::PoolAsyncCompletion *c = librados::Rados::pool_async_create_completion();
    completions.push_back(c);
    string& name = *iter;
    int ret = rados->pool_create_async(name.c_str(), c);
    rets.push_back(ret);
  }

  vector<int>::iterator riter;
  vector<librados::PoolAsyncCompletion *>::iterator citer;

  assert(rets.size() == completions.size());
  for (riter = rets.begin(), citer = completions.begin(); riter != rets.end(); ++riter, ++citer) {
    int r = *riter;
    PoolAsyncCompletion *c = *citer;
    if (r == 0) {
      c->wait();
      r = c->get_return_value();
      if (r < 0) {
        ldout(cct, 0) << "WARNING: async pool_create returned " << r << dendl;
      }
    }
    c->release();
    retcodes.push_back(r);
  }
  return 0;
}


int RGWRados::get_obj_ioctx(const rgw_obj& obj, librados::IoCtx *ioctx)
{
  rgw_bucket bucket;
  string oid, key;
  get_obj_bucket_and_oid_loc(obj, bucket, oid, key);

  int r;

  if (!obj.is_in_extra_data()) {
    r = open_bucket_data_ctx(bucket, *ioctx);
  } else {
    r = open_bucket_data_extra_ctx(bucket, *ioctx);
  }
  if (r < 0)
    return r;

  ioctx->locator_set_key(key);

  return 0;
}

int RGWRados::get_obj_ref(const rgw_obj& obj, rgw_rados_ref *ref, rgw_bucket *bucket, bool ref_system_obj)
{
  get_obj_bucket_and_oid_loc(obj, *bucket, ref->oid, ref->key);

  int r;

  if (ref_system_obj && ref->oid.empty()) {
    ref->oid = bucket->name;
    *bucket = zone.domain_root;

    r = open_bucket_data_ctx(*bucket, ref->ioctx);
  } else if (!obj.is_in_extra_data()) {
    r = open_bucket_data_ctx(*bucket, ref->ioctx);
  } else {
    r = open_bucket_data_extra_ctx(*bucket, ref->ioctx);
  }
  if (r < 0)
    return r;

  ref->ioctx.locator_set_key(ref->key);

  return 0;
}

int RGWRados::BucketShard::init(rgw_bucket& _bucket, rgw_obj& obj)
{
  bucket = _bucket;

  if (store->bucket_is_system(bucket)) {
    return 0;
  }

  int ret = store->open_bucket_index_shard(bucket, index_ctx, obj.get_hash_object(), &bucket_obj, &shard_id);
  if (ret < 0) {
    ldout(store->ctx(), 0) << "ERROR: open_bucket_index_shard() returned ret=" << ret << dendl;
    return ret;
  }
  ldout(store->ctx(), 20) << " bucket index object: " << bucket_obj << dendl;

  return 0;
}


/**
 * Write/overwrite an object to the bucket storage.
 * bucket: the bucket to store the object in
 * obj: the object name/key
 * data: the object contents/value
 * size: the amount of data to write (data must be this long)
 * mtime: if non-NULL, writes the given mtime to the bucket storage
 * attrs: all the given attrs are written to bucket storage for the given object
 * exclusive: create object exclusively
 * Returns: 0 on success, -ERR# otherwise.
 */
int RGWRados::Object::Write::write_meta(uint64_t size,
                  map<string, bufferlist>& attrs)
{
  rgw_bucket bucket;
  rgw_rados_ref ref;
  RGWRados *store = target->get_store();

  ObjectWriteOperation op;

  RGWObjState *state;
  int r = target->get_state(&state, false);
  if (r < 0)
    return r;

  rgw_obj& obj = target->get_obj();
  r = store->get_obj_ref(obj, &ref, &bucket);
  if (r < 0)
    return r;

  bool is_olh = state->is_olh;

  bool reset_obj = (meta.flags & PUT_OBJ_CREATE) != 0;
  r = target->prepare_atomic_modification(op, reset_obj, meta.ptag, meta.if_match, meta.if_nomatch, false);
  if (r < 0)
    return r;

  utime_t ut;
  if (meta.set_mtime) {
    ut = utime_t(meta.set_mtime, 0);
  } else {
    ut = ceph_clock_now(0);
    meta.set_mtime = ut.sec();
  }

  if (state->is_olh) {
    op.setxattr(RGW_ATTR_OLH_ID_TAG, state->olh_tag);
  }
  op.mtime(&meta.set_mtime);

  if (meta.data) {
    /* if we want to overwrite the data, we also want to overwrite the
       xattrs, so just remove the object */
    op.write_full(*meta.data);
  }

  string etag;
  string content_type;
  bufferlist acl_bl;

  map<string, bufferlist>::iterator iter;
  if (meta.rmattrs) {
    for (iter = meta.rmattrs->begin(); iter != meta.rmattrs->end(); ++iter) {
      const string& name = iter->first;
      op.rmxattr(name.c_str());
    }
  }

  if (meta.manifest) {
    /* remove existing manifest attr */
    iter = attrs.find(RGW_ATTR_MANIFEST);
    if (iter != attrs.end())
      attrs.erase(iter);

    bufferlist bl;
    ::encode(*meta.manifest, bl);
    op.setxattr(RGW_ATTR_MANIFEST, bl);
  }

  for (iter = attrs.begin(); iter != attrs.end(); ++iter) {
    const string& name = iter->first;
    bufferlist& bl = iter->second;

    if (!bl.length())
      continue;

    op.setxattr(name.c_str(), bl);

    if (name.compare(RGW_ATTR_ETAG) == 0) {
      etag = bl.c_str();
    } else if (name.compare(RGW_ATTR_CONTENT_TYPE) == 0) {
      content_type = bl.c_str();
    } else if (name.compare(RGW_ATTR_ACL) == 0) {
      acl_bl = bl;
    }
  }

  if (!op.size())
    return 0;

  string index_tag;
  uint64_t epoch;
  int64_t poolid;

  bool orig_exists = state->exists;
  uint64_t orig_size = state->size;

  bool versioned_target = (meta.olh_epoch > 0 || !obj.get_instance().empty());

  index_tag = state->write_tag;

  bool versioned_op = (target->versioning_enabled() || is_olh || versioned_target);

  RGWRados::Bucket bop(store, bucket);
  RGWRados::Bucket::UpdateIndex index_op(&bop, obj, state);

  if (versioned_op) {
    index_op.set_bilog_flags(RGW_BILOG_FLAG_VERSIONED_OP);
  }

  r = index_op.prepare(CLS_RGW_OP_ADD);
  if (r < 0)
    return r;

  r = ref.ioctx.operate(ref.oid, &op);
  if (r < 0) { /* we can expect to get -ECANCELED if object was replaced under,
                or -ENOENT if was removed, or -EEXIST if it did not exist
                before and now it does */
    goto done_cancel;
  }

  epoch = ref.ioctx.get_last_version();
  poolid = ref.ioctx.get_id();

  r = target->complete_atomic_modification();
  if (r < 0) {
    ldout(store->ctx(), 0) << "ERROR: complete_atomic_modification returned r=" << r << dendl;
  }

  r = index_op.complete(poolid, epoch, size,
                        ut, etag, content_type, &acl_bl,
                        meta.category, meta.remove_objs);
  if (r < 0)
    goto done_cancel;

  if (meta.mtime) {
    *meta.mtime = meta.set_mtime;
  }

  /* note that index_op was using state so we couldn't invalidate it earlier */
  target->invalidate_state();
  state = NULL;

  if (versioned_op) {
    r = store->set_olh(target->get_ctx(), target->get_bucket_info(), obj, false, NULL, meta.olh_epoch);
    if (r < 0) {
      return r;
    }
  }

  /* update quota cache */
  store->quota_handler->update_stats(meta.owner, bucket, (orig_exists ? 0 : 1), size, orig_size);

  return 0;

done_cancel:
  int ret = index_op.cancel();
  if (ret < 0) {
    ldout(store->ctx(), 0) << "ERROR: index_op.cancel()() returned ret=" << ret << dendl;
  }

  /* we lost in a race. There are a few options:
   * - existing object was rewritten (ECANCELED)
   * - non existing object was created (EEXIST)
   * - object was removed (ENOENT)
   * should treat it as a success
   */
  if (meta.if_match == NULL && meta.if_nomatch == NULL) {
    if (r == -ECANCELED || r == -ENOENT || r == -EEXIST) {
      r = 0;
    }
  } else {
    if (meta.if_match != NULL) {
      // only overwrite existing object
      if (strcmp(meta.if_match, "*") == 0) {
        if (r == -ENOENT) {
          r = -ERR_PRECONDITION_FAILED;
        } else if (r == -ECANCELED) {
          r = 0;
        }
      }
    }

    if (meta.if_nomatch != NULL) {
      // only create a new object
      if (strcmp(meta.if_nomatch, "*") == 0) {
        if (r == -EEXIST) {
          r = -ERR_PRECONDITION_FAILED;
        } else if (r == -ENOENT) {
          r = 0;
        }
      }
    }
  }

  return r;
}

/** Write/overwrite a system object. */
int RGWRados::put_system_obj_impl(rgw_obj& obj, uint64_t size, time_t *mtime,
              map<std::string, bufferlist>& attrs, int flags,
              bufferlist& data,
              RGWObjVersionTracker *objv_tracker,
              time_t set_mtime /* 0 for don't set */)
{
  rgw_bucket bucket;
  rgw_rados_ref ref;
  int r = get_obj_ref(obj, &ref, &bucket);
  if (r < 0)
    return r;

  ObjectWriteOperation op;

  if (flags & PUT_OBJ_EXCL) {
    if (!(flags & PUT_OBJ_CREATE))
	return -EINVAL;
    op.create(true); // exclusive create
  }

  if (objv_tracker) {
    objv_tracker->prepare_op_for_write(&op);
  }

  utime_t ut;
  if (set_mtime) {
    ut = utime_t(set_mtime, 0);
  } else {
    ut = ceph_clock_now(0);
    set_mtime = ut.sec();
  }

  op.mtime(&set_mtime);
  op.write_full(data);

  string etag;
  string content_type;
  bufferlist acl_bl;

  for (map<string, bufferlist>::iterator iter = attrs.begin(); iter != attrs.end(); ++iter) {
    const string& name = iter->first;
    bufferlist& bl = iter->second;

    if (!bl.length())
      continue;

    op.setxattr(name.c_str(), bl);
  }

  r = ref.ioctx.operate(ref.oid, &op);
  if (r < 0) {
    return r;
  }

  if (objv_tracker) {
    objv_tracker->apply_write();
  }

  if (mtime) {
    *mtime = set_mtime;
  }

  return 0;
}

/**
 * Write/overwrite an object to the bucket storage.
 * bucket: the bucket to store the object in
 * obj: the object name/key
 * data: the object contents/value
 * offset: the offet to write to in the object
 *         If this is -1, we will overwrite the whole object.
 * size: the amount of data to write (data must be this long)
 * attrs: all the given attrs are written to bucket storage for the given object
 * Returns: 0 on success, -ERR# otherwise.
 */
int RGWRados::put_obj_data(void *ctx, rgw_obj& obj,
			   const char *data, off_t ofs, size_t len, bool exclusive)
{
  void *handle;
  bufferlist bl;
  bl.append(data, len);
  int r = aio_put_obj_data(ctx, obj, bl, ofs, exclusive, &handle);
  if (r < 0)
    return r;
  return aio_wait(handle);
}

int RGWRados::aio_put_obj_data(void *ctx, rgw_obj& obj, bufferlist& bl,
			       off_t ofs, bool exclusive,
                               void **handle)
{
  rgw_rados_ref ref;
  rgw_bucket bucket;
  int r = get_obj_ref(obj, &ref, &bucket);
  if (r < 0) {
    return r;
  }

  AioCompletion *c = librados::Rados::aio_create_completion(NULL, NULL, NULL);
  *handle = c;
  
  ObjectWriteOperation op;

  if (exclusive)
    op.create(true);

  if (ofs == -1) {
    op.write_full(bl);
  } else {
    op.write(ofs, bl);
  }
  r = ref.ioctx.aio_operate(ref.oid, c, &op);
  if (r < 0)
    return r;

  return 0;
}

int RGWRados::aio_wait(void *handle)
{
  AioCompletion *c = (AioCompletion *)handle;
  c->wait_for_complete();
  int ret = c->get_return_value();
  c->release();
  return ret;
}

bool RGWRados::aio_completed(void *handle)
{
  AioCompletion *c = (AioCompletion *)handle;
  return c->is_complete();
}

class RGWRadosPutObj : public RGWGetDataCB
{
  rgw_obj obj;
  RGWPutObjProcessor_Atomic *processor;
  RGWOpStateSingleOp *opstate;
  void (*progress_cb)(off_t, void *);
  void *progress_data;
public:
  RGWRadosPutObj(RGWPutObjProcessor_Atomic *p, RGWOpStateSingleOp *_ops,
                 void (*_progress_cb)(off_t, void *), void *_progress_data) : processor(p), opstate(_ops),
                                                                       progress_cb(_progress_cb),
                                                                       progress_data(_progress_data) {}
  int handle_data(bufferlist& bl, off_t ofs, off_t len) {
    progress_cb(ofs, progress_data);

    bool again;

    bool need_opstate = true;

    do {
      void *handle;
      int ret = processor->handle_data(bl, ofs, NULL, &handle, &again);
      if (ret < 0)
        return ret;

      if (need_opstate && opstate) {
        /* need to update opstate repository with new state. This is ratelimited, so we're not
         * really doing it every time
         */
        ret = opstate->renew_state();
        if (ret < 0) {
          ldout(processor->ctx(), 0) << "ERROR: RGWRadosPutObj::handle_data(): failed to renew op state ret=" << ret << dendl;
          int r = processor->throttle_data(handle, false);
          if (r < 0) {
            ldout(processor->ctx(), 0) << "ERROR: RGWRadosPutObj::handle_data(): processor->throttle_data() returned " << r << dendl;
          }
          /* could not renew state! might have been marked as cancelled */
          return ret;
        }

        need_opstate = false;
      }

      ret = processor->throttle_data(handle, false);
      if (ret < 0)
        return ret;
    } while (again);

    return 0;
  }

  void set_extra_data_len(uint64_t len) {
    RGWGetDataCB::set_extra_data_len(len);
    processor->set_extra_data_len(len);
  }

  int complete(string& etag, time_t *mtime, time_t set_mtime, map<string, bufferlist>& attrs) {
    return processor->complete(etag, mtime, set_mtime, attrs);
  }
};

/*
 * prepare attrset, either replace it with new attrs, or keep it (other than acls).
 */
static void set_copy_attrs(map<string, bufferlist>& src_attrs, map<string, bufferlist>& attrs, bool replace_attrs, bool intra_region)
{
  if (replace_attrs) {
    if (!attrs[RGW_ATTR_ETAG].length())
      attrs[RGW_ATTR_ETAG] = src_attrs[RGW_ATTR_ETAG];

    src_attrs = attrs;
  } else {
    /* copying attrs from source, however acls should only be copied if it's intra-region operation */
    if (!intra_region)
      src_attrs[RGW_ATTR_ACL] = attrs[RGW_ATTR_ACL];
  }
}

int RGWRados::rewrite_obj(RGWBucketInfo& dest_bucket_info, rgw_obj& obj)
{
  map<string, bufferlist> attrset;
  int64_t ofs = 0;
  int64_t end = -1;

  time_t mtime;
  uint64_t total_len;
  uint64_t obj_size;
  RGWObjectCtx rctx(this);

  RGWRados::Object op_target(this, dest_bucket_info, rctx, obj);
  RGWRados::Object::Read read_op(&op_target);

  read_op.params.attrs = &attrset;
  read_op.params.lastmod = &mtime;
  read_op.params.read_size = &total_len;
  read_op.params.obj_size = &obj_size;

  int ret = read_op.prepare(&ofs, &end);
  if (ret < 0)
    return ret;

  attrset.erase(RGW_ATTR_ID_TAG);

  uint64_t max_chunk_size;

  ret = get_max_chunk_size(obj.bucket, &max_chunk_size);
  if (ret < 0) {
    ldout(cct, 0) << "ERROR: failed to get max_chunk_size() for bucket " << obj.bucket << dendl;
    return ret;
  }

  return copy_obj_data(rctx, dest_bucket_info, read_op, end, obj, obj, max_chunk_size, NULL, mtime, attrset, RGW_OBJ_CATEGORY_MAIN, 0, NULL, NULL, NULL, NULL);
}

int RGWRados::fetch_remote_obj(RGWObjectCtx& obj_ctx,
               const string& user_id,
               const string& client_id,
               const string& op_id,
               req_info *info,
               const string& source_zone,
               rgw_obj& dest_obj,
               rgw_obj& src_obj,
               RGWBucketInfo& dest_bucket_info,
               RGWBucketInfo& src_bucket_info,
               time_t *mtime,
               const time_t *mod_ptr,
               const time_t *unmod_ptr,
               const char *if_match,
               const char *if_nomatch,
               bool replace_attrs,
               map<string, bufferlist>& attrs,
               RGWObjCategory category,
               uint64_t olh_epoch,
               string *version_id,
               string *ptag,
               string *petag,
               struct rgw_err *err,
               void (*progress_cb)(off_t, void *),
               void *progress_data)
{
  /* source is in a different region, copy from there */

  RGWRESTStreamReadRequest *in_stream_req;
  string tag;
  map<string, bufferlist> src_attrs;
  append_rand_alpha(cct, tag, tag, 32);

  RGWPutObjProcessor_Atomic processor(obj_ctx,
                                      dest_bucket_info, dest_obj.bucket, dest_obj.get_object(),
                                      cct->_conf->rgw_obj_stripe_size, tag, dest_bucket_info.versioning_enabled());
  int ret = processor.prepare(this, NULL);
  if (ret < 0)
    return ret;

  RGWRESTConn *conn;
  if (source_zone.empty()) {
    if (dest_bucket_info.region.empty()) {
      /* source is in the master region */
      conn = rest_master_conn;
    } else {
      map<string, RGWRESTConn *>::iterator iter = region_conn_map.find(src_bucket_info.region);
      if (iter == region_conn_map.end()) {
        ldout(cct, 0) << "could not find region connection to region: " << source_zone << dendl;
        return -ENOENT;
      }
      conn = iter->second;
    }
  } else {
    map<string, RGWRESTConn *>::iterator iter = zone_conn_map.find(source_zone);
    if (iter == zone_conn_map.end()) {
      ldout(cct, 0) << "could not find zone connection to zone: " << source_zone << dendl;
      return -ENOENT;
    }
    conn = iter->second;
  }

  string obj_name = dest_obj.bucket.name + "/" + dest_obj.get_object();

  RGWOpStateSingleOp opstate(this, client_id, op_id, obj_name);

  ret = opstate.set_state(RGWOpState::OPSTATE_IN_PROGRESS);
  if (ret < 0) {
    ldout(cct, 0) << "ERROR: failed to set opstate ret=" << ret << dendl;
    return ret;
  }
  RGWRadosPutObj cb(&processor, &opstate, progress_cb, progress_data);
  string etag;
  map<string, string> req_headers;
  time_t set_mtime;
 
  ret = conn->get_obj(user_id, info, src_obj, true, &cb, &in_stream_req);
  if (ret < 0)
    goto set_err_state;

  ret = conn->complete_request(in_stream_req, etag, &set_mtime, req_headers);
  if (ret < 0)
    goto set_err_state;

  { /* opening scope so that we can do goto, sorry */
    bufferlist& extra_data_bl = processor.get_extra_data();
    if (extra_data_bl.length()) {
      JSONParser jp;
      if (!jp.parse(extra_data_bl.c_str(), extra_data_bl.length())) {
        ldout(cct, 0) << "failed to parse response extra data. len=" << extra_data_bl.length() << " data=" << extra_data_bl.c_str() << dendl;
        goto set_err_state;
      }

      JSONDecoder::decode_json("attrs", src_attrs, &jp);

      src_attrs.erase(RGW_ATTR_MANIFEST); // not interested in original object layout
    }
  }

  if (petag) {
    map<string, bufferlist>::iterator iter = src_attrs.find(RGW_ATTR_ETAG);
    if (iter != src_attrs.end()) {
      bufferlist& etagbl = iter->second;
      *petag = string(etagbl.c_str(), etagbl.length());
    }
  }

  set_copy_attrs(src_attrs, attrs, replace_attrs, !source_zone.empty());

  ret = cb.complete(etag, mtime, set_mtime, src_attrs);
  if (ret < 0)
    goto set_err_state;

  ret = opstate.set_state(RGWOpState::OPSTATE_COMPLETE);
  if (ret < 0) {
    ldout(cct, 0) << "ERROR: failed to set opstate ret=" << ret << dendl;
  }

  return 0;
set_err_state:
  int r = opstate.set_state(RGWOpState::OPSTATE_ERROR);
  if (r < 0) {
    ldout(cct, 0) << "ERROR: failed to set opstate r=" << ret << dendl;
  }
  return ret;
}


int RGWRados::copy_obj_to_remote_dest(RGWObjState *astate,
                                      map<string, bufferlist>& src_attrs,
                                      RGWRados::Object::Read& read_op,
                                      const string& user_id,
                                      rgw_obj& dest_obj,
                                      time_t *mtime)
{
  string etag;

  RGWRESTStreamWriteRequest *out_stream_req;

  int ret = rest_master_conn->put_obj_init(user_id, dest_obj, astate->size, src_attrs, &out_stream_req);
  if (ret < 0)
    return ret;

  ret = read_op.iterate(0, astate->size - 1, out_stream_req->get_out_cb());
  if (ret < 0)
    return ret;

  ret = rest_master_conn->complete_request(out_stream_req, etag, mtime);
  if (ret < 0)
    return ret;

  return 0;
}

/**
 * Copy an object.
 * dest_obj: the object to copy into
 * src_obj: the object to copy from
 * attrs: if replace_attrs is set then these are placed on the new object
 * err: stores any errors resulting from the get of the original object
 * Returns: 0 on success, -ERR# otherwise.
 */
int RGWRados::copy_obj(RGWObjectCtx& obj_ctx,
               const string& user_id,
               const string& client_id,
               const string& op_id,
               req_info *info,
               const string& source_zone,
               rgw_obj& dest_obj,
               rgw_obj& src_obj,
               RGWBucketInfo& dest_bucket_info,
               RGWBucketInfo& src_bucket_info,
               time_t *mtime,
               const time_t *mod_ptr,
               const time_t *unmod_ptr,
               const char *if_match,
               const char *if_nomatch,
               bool replace_attrs,
               map<string, bufferlist>& attrs,
               RGWObjCategory category,
               uint64_t olh_epoch,
               string *version_id,
               string *ptag,
               string *petag,
               struct rgw_err *err,
               void (*progress_cb)(off_t, void *),
               void *progress_data)
{
  int ret;
  uint64_t total_len, obj_size;
  time_t lastmod;
  rgw_obj shadow_obj = dest_obj;
  string shadow_oid;

  bool remote_src;
  bool remote_dest;

  append_rand_alpha(cct, dest_obj.get_object(), shadow_oid, 32);
  shadow_obj.init_ns(dest_obj.bucket, shadow_oid, shadow_ns);

  remote_dest = !region.equals(dest_bucket_info.region);
  remote_src = !region.equals(src_bucket_info.region);

  if (remote_src && remote_dest) {
    ldout(cct, 0) << "ERROR: can't copy object when both src and dest buckets are remote" << dendl;
    return -EINVAL;
  }

  ldout(cct, 5) << "Copy object " << src_obj.bucket << ":" << src_obj.get_object() << " => " << dest_obj.bucket << ":" << dest_obj.get_object() << dendl;

  if (remote_src || !source_zone.empty()) {
    return fetch_remote_obj(obj_ctx, user_id, client_id, op_id, info, source_zone,
               dest_obj, src_obj, dest_bucket_info, src_bucket_info, mtime, mod_ptr,
               unmod_ptr, if_match, if_nomatch, replace_attrs, attrs, category,
               olh_epoch, version_id, ptag, petag, err, progress_cb, progress_data);
  }

  map<string, bufferlist> src_attrs;
  int64_t ofs = 0;
  int64_t end = -1;
  RGWRados::Object src_op_target(this, src_bucket_info, obj_ctx, src_obj);
  RGWRados::Object::Read read_op(&src_op_target);

  read_op.conds.mod_ptr = mod_ptr;
  read_op.conds.unmod_ptr = unmod_ptr;
  read_op.conds.if_match = if_match;
  read_op.conds.if_nomatch = if_nomatch;
  read_op.params.attrs = &src_attrs;
  read_op.params.lastmod = &lastmod;
  read_op.params.read_size = &total_len;
  read_op.params.obj_size = &obj_size;
  read_op.params.perr = err;

  ret = read_op.prepare(&ofs, &end);
  if (ret < 0) {
    return ret;
  }

  set_copy_attrs(src_attrs, attrs, replace_attrs, false);
  src_attrs.erase(RGW_ATTR_ID_TAG);

  RGWObjManifest manifest;
  RGWObjState *astate = NULL;
  ret = get_obj_state(&obj_ctx, src_obj, &astate, NULL);
  if (ret < 0)
    return ret;

  vector<rgw_obj> ref_objs;

  if (remote_dest) {
    /* dest is in a different region, copy it there */
    return copy_obj_to_remote_dest(astate, src_attrs, read_op, user_id, dest_obj, mtime);
  }
  uint64_t max_chunk_size;

  ret = get_max_chunk_size(dest_obj.bucket, &max_chunk_size);
  if (ret < 0) {
    ldout(cct, 0) << "ERROR: failed to get max_chunk_size() for bucket " << dest_obj.bucket << dendl;
    return ret;
  }

  bool copy_data = !astate->has_manifest || (src_obj.bucket.data_pool != dest_obj.bucket.data_pool);
  bool copy_first = false;
  if (astate->has_manifest) {
    if (!astate->manifest.has_tail()) {
      copy_data = true;
    } else {
      uint64_t head_size = astate->manifest.get_head_size();

      if (head_size > 0) {
	if (head_size > max_chunk_size)
	  copy_data = true;
	else
          copy_first = true;
      }
    }
  }

  if (petag) {
    map<string, bufferlist>::iterator iter = src_attrs.find(RGW_ATTR_ETAG);
    if (iter != src_attrs.end()) {
      bufferlist& etagbl = iter->second;
      *petag = string(etagbl.c_str(), etagbl.length());
    }
  }

  if (copy_data) { /* refcounting tail wouldn't work here, just copy the data */
    return copy_obj_data(obj_ctx, dest_bucket_info, read_op, end, dest_obj, src_obj,
                         max_chunk_size, mtime, 0, src_attrs, category, olh_epoch,
                         version_id, ptag, petag, err);
  }

  RGWObjManifest::obj_iterator miter = astate->manifest.obj_begin();

  if (copy_first) // we need to copy first chunk, not increase refcount
    ++miter;

  rgw_rados_ref ref;
  rgw_bucket bucket;
  ret = get_obj_ref(miter.get_location(), &ref, &bucket);
  if (ret < 0) {
    return ret;
  }

  bool versioned_dest = dest_bucket_info.versioning_enabled();

  if (version_id && !version_id->empty()) {
    versioned_dest = true;
    dest_obj.set_instance(*version_id);
  } else if (versioned_dest) {
    gen_rand_obj_instance_name(&dest_obj);
  }

  bufferlist first_chunk;

  bool copy_itself = (dest_obj == src_obj);
  RGWObjManifest *pmanifest; 
  ldout(cct, 0) << "dest_obj=" << dest_obj << " src_obj=" << src_obj << " copy_itself=" << (int)copy_itself << dendl;

  RGWRados::Object dest_op_target(this, dest_bucket_info, obj_ctx, dest_obj);
  RGWRados::Object::Write write_op(&dest_op_target);

  string tag;

  if (ptag)
    tag = *ptag;

  if (tag.empty()) {
    append_rand_alpha(cct, tag, tag, 32);
  }

  if (!copy_itself) {
    manifest = astate->manifest;
    rgw_bucket& tail_bucket = manifest.get_tail_bucket();
    if (tail_bucket.name.empty()) {
      manifest.set_tail_bucket(src_obj.bucket);
    }
    string oid, key;
    for (; miter != astate->manifest.obj_end(); ++miter) {
      ObjectWriteOperation op;
      cls_refcount_get(op, tag, true);
      const rgw_obj& loc = miter.get_location();
      get_obj_bucket_and_oid_loc(loc, bucket, oid, key);
      ref.ioctx.locator_set_key(key);

      ret = ref.ioctx.operate(oid, &op);
      if (ret < 0)
        goto done_ret;

      ref_objs.push_back(loc);
    }

    pmanifest = &manifest;
  } else {
    pmanifest = &astate->manifest;
    /* don't send the object's tail for garbage collection */
    astate->keep_tail = true;
  }

  if (copy_first) {
    ret = read_op.read(0, max_chunk_size, first_chunk);
    if (ret < 0)
      goto done_ret;

    pmanifest->set_head(dest_obj);
    pmanifest->set_head_size(first_chunk.length());
  }

  write_op.meta.data = &first_chunk;
  write_op.meta.manifest = pmanifest;
  write_op.meta.ptag = &tag;
  write_op.meta.owner = dest_bucket_info.owner;
  write_op.meta.mtime = mtime;
  write_op.meta.flags = PUT_OBJ_CREATE;
  write_op.meta.category = category;
  write_op.meta.olh_epoch = olh_epoch;

  ret = write_op.write_meta(end + 1, attrs);
  if (ret < 0)
    goto done_ret;

  return 0;

done_ret:
  if (!copy_itself) {
    vector<rgw_obj>::iterator riter;

    string oid, key;

    /* rollback reference */
    for (riter = ref_objs.begin(); riter != ref_objs.end(); ++riter) {
      ObjectWriteOperation op;
      cls_refcount_put(op, tag, true);

      get_obj_bucket_and_oid_loc(*riter, bucket, oid, key);
      ref.ioctx.locator_set_key(key);

      int r = ref.ioctx.operate(oid, &op);
      if (r < 0) {
        ldout(cct, 0) << "ERROR: cleanup after error failed to drop reference on obj=" << *riter << dendl;
      }
    }
  }
  return ret;
}


int RGWRados::copy_obj_data(RGWObjectCtx& obj_ctx,
               RGWBucketInfo& dest_bucket_info,
	       RGWRados::Object::Read& read_op, off_t end,
               rgw_obj& dest_obj,
               rgw_obj& src_obj,
               uint64_t max_chunk_size,
	       time_t *mtime,
	       time_t set_mtime,
               map<string, bufferlist>& attrs,
               RGWObjCategory category,
               uint64_t olh_epoch,
               string *version_id,
               string *ptag,
               string *petag,
               struct rgw_err *err)
{
  bufferlist first_chunk;
  RGWObjManifest manifest;

  string tag;
  append_rand_alpha(cct, tag, tag, 32);

  RGWPutObjProcessor_Atomic processor(obj_ctx,
                                      dest_bucket_info, dest_obj.bucket, dest_obj.get_object(),
                                      cct->_conf->rgw_obj_stripe_size, tag, dest_bucket_info.versioning_enabled());
  if (version_id) {
    processor.set_version_id(*version_id);
  }
  processor.set_olh_epoch(olh_epoch);
  int ret = processor.prepare(this, NULL);
  if (ret < 0)
    return ret;

  off_t ofs = 0;

  do {
    bufferlist bl;
    ret = read_op.read(ofs, end, bl);

    uint64_t read_len = ret;
    bool again;

    do {
      void *handle;

      ret = processor.handle_data(bl, ofs, NULL, &handle, &again);
      if (ret < 0) {
        return ret;
      }
      ret = processor.throttle_data(handle, false);
      if (ret < 0)
        return ret;
    } while (again);

    ofs += read_len;
  } while (ofs <= end);

  string etag;
  map<string, bufferlist>::iterator iter = attrs.find(RGW_ATTR_ETAG);
  if (iter != attrs.end()) {
    bufferlist& bl = iter->second;
    etag = string(bl.c_str(), bl.length());
    if (petag) {
      *petag = etag;
    }
  }

  ret = processor.complete(etag, mtime, set_mtime, attrs);

  return ret;
}

/**
 * Delete a bucket.
 * bucket: the name of the bucket to delete
 * Returns 0 on success, -ERR# otherwise.
 */
int RGWRados::delete_bucket(rgw_bucket& bucket, RGWObjVersionTracker& objv_tracker)
{
  librados::IoCtx index_ctx;
  string oid;
  int r = open_bucket_index(bucket, index_ctx, oid);
  if (r < 0)
    return r;

  std::map<string, RGWObjEnt> ent_map;
  rgw_obj_key marker;
  string prefix;
  bool is_truncated;

  do {
#define NUM_ENTRIES 1000
    r = cls_bucket_list(bucket, marker, prefix, NUM_ENTRIES, true, ent_map,
                        &is_truncated, &marker);
    if (r < 0)
      return r;

    string ns;
    std::map<string, RGWObjEnt>::iterator eiter;
    rgw_obj_key obj;
    string instance;
    for (eiter = ent_map.begin(); eiter != ent_map.end(); ++eiter) {
      obj = eiter->second.key;

      if (rgw_obj::translate_raw_obj_to_obj_in_ns(obj.name, instance, ns))
        return -ENOTEMPTY;
    }
  } while (is_truncated);

  r = rgw_bucket_delete_bucket_obj(this, bucket.name, objv_tracker);
  if (r < 0)
    return r;

  return 0;
}


int RGWRados::set_bucket_owner(rgw_bucket& bucket, ACLOwner& owner)
{
  RGWBucketInfo info;
  map<string, bufferlist> attrs;
  RGWObjectCtx obj_ctx(this);
  int r = get_bucket_info(obj_ctx, bucket.name, info, NULL, &attrs);
  if (r < 0) {
    ldout(cct, 0) << "NOTICE: get_bucket_info on bucket=" << bucket.name << " returned err=" << r << dendl;
    return r;
  }

  info.owner = owner.get_id();

  r = put_bucket_instance_info(info, false, 0, &attrs);
  if (r < 0) {
    ldout(cct, 0) << "NOTICE: put_bucket_info on bucket=" << bucket.name << " returned err=" << r << dendl;
    return r;
  }

  return 0;
}


int RGWRados::set_buckets_enabled(vector<rgw_bucket>& buckets, bool enabled)
{
  int ret = 0;

  vector<rgw_bucket>::iterator iter;

  for (iter = buckets.begin(); iter != buckets.end(); ++iter) {
    rgw_bucket& bucket = *iter;
    if (enabled)
      ldout(cct, 20) << "enabling bucket name=" << bucket.name << dendl;
    else
      ldout(cct, 20) << "disabling bucket name=" << bucket.name << dendl;

    RGWBucketInfo info;
    map<string, bufferlist> attrs;
    RGWObjectCtx obj_ctx(this);
    int r = get_bucket_info(obj_ctx, bucket.name, info, NULL, &attrs);
    if (r < 0) {
      ldout(cct, 0) << "NOTICE: get_bucket_info on bucket=" << bucket.name << " returned err=" << r << ", skipping bucket" << dendl;
      ret = r;
      continue;
    }
    if (enabled) {
      info.flags &= ~BUCKET_SUSPENDED;
    } else {
      info.flags |= BUCKET_SUSPENDED;
    }

    r = put_bucket_instance_info(info, false, 0, &attrs);
    if (r < 0) {
      ldout(cct, 0) << "NOTICE: put_bucket_info on bucket=" << bucket.name << " returned err=" << r << ", skipping bucket" << dendl;
      ret = r;
      continue;
    }
  }
  return ret;
}

int RGWRados::bucket_suspended(rgw_bucket& bucket, bool *suspended)
{
  RGWBucketInfo bucket_info;
  RGWObjectCtx obj_ctx(this);
  int ret = get_bucket_info(obj_ctx, bucket.name, bucket_info, NULL);
  if (ret < 0) {
    return ret;
  }

  *suspended = ((bucket_info.flags & BUCKET_SUSPENDED) != 0);
  return 0;
}

<<<<<<< HEAD
int RGWRados::Object::complete_atomic_modification()
{
  if (!state->has_manifest || state->keep_tail)
    return 0;

  cls_rgw_obj_chain chain;
=======
void RGWRados::update_gc_chain(rgw_obj& head_obj, RGWObjManifest& manifest, cls_rgw_obj_chain *chain)
{
>>>>>>> e143ff7d
  RGWObjManifest::obj_iterator iter;
  for (iter = manifest.obj_begin(); iter != manifest.obj_end(); ++iter) {
    const rgw_obj& mobj = iter.get_location();
    if (mobj == head_obj)
      continue;
    string oid, loc;
    rgw_bucket bucket;
<<<<<<< HEAD
    get_obj_bucket_and_oid_loc(mobj, bucket, oid, loc);
    cls_rgw_obj_key key(obj.get_index_key_name(), obj.get_instance());
    chain.push_obj(bucket.data_pool, key, loc);
=======
    get_obj_bucket_and_oid_key(mobj, bucket, oid, key);
    chain->push_obj(bucket.data_pool, oid, key);
>>>>>>> e143ff7d
  }
}

int RGWRados::send_chain_to_gc(cls_rgw_obj_chain& chain, const string& tag, bool sync)
{
  return gc->send_chain(chain, tag, sync);
}

int RGWRados::complete_atomic_overwrite(RGWRadosCtx *rctx, RGWObjState *state, rgw_obj& obj)
{
  if (!state || !state->has_manifest || state->keep_tail)
    return 0;

  cls_rgw_obj_chain chain;
  update_gc_chain(obj, state->manifest, &chain);

  string tag = (state->obj_tag.c_str() ? state->obj_tag.c_str() : "");
  int ret = store->gc->send_chain(chain, tag, false);  // do it async

  return ret;
}

int RGWRados::open_bucket_index(rgw_bucket& bucket, librados::IoCtx& index_ctx, string& bucket_oid)
{
  if (bucket_is_system(bucket))
    return -EINVAL;

  int r = open_bucket_index_ctx(bucket, index_ctx);
  if (r < 0)
    return r;

  if (bucket.marker.empty()) {
    ldout(cct, 0) << "ERROR: empty marker for bucket operation" << dendl;
    return -EIO;
  }

  bucket_oid = dir_oid_prefix;
  bucket_oid.append(bucket.marker);

  return 0;
}

int RGWRados::open_bucket_index_base(rgw_bucket& bucket, librados::IoCtx& index_ctx,
    string& bucket_oid_base) {
  if (bucket_is_system(bucket))
    return -EINVAL;

  int r = open_bucket_index_ctx(bucket, index_ctx);
  if (r < 0)
    return r;

  if (bucket.marker.empty()) {
    ldout(cct, 0) << "ERROR: empty marker for bucket operation" << dendl;
    return -EIO;
  }

  bucket_oid_base = dir_oid_prefix;
  bucket_oid_base.append(bucket.marker);

  return 0;

}

int RGWRados::open_bucket_index(rgw_bucket& bucket, librados::IoCtx& index_ctx,
    map<int, string>& bucket_objs, int shard_id, map<int, string> *bucket_instance_ids) {
  string bucket_oid_base;
  int ret = open_bucket_index_base(bucket, index_ctx, bucket_oid_base);
  if (ret < 0)
    return ret;

  RGWObjectCtx obj_ctx(this);

  // Get the bucket info
  RGWBucketInfo binfo;
  ret = get_bucket_instance_info(obj_ctx, bucket, binfo, NULL, NULL);
  if (ret < 0)
    return ret;

  get_bucket_index_objects(bucket_oid_base, binfo.num_shards, bucket_objs, shard_id);
  if (bucket_instance_ids) {
    get_bucket_instance_ids(binfo, shard_id, bucket_instance_ids);
  }
  return 0;
}

template<typename T>
int RGWRados::open_bucket_index(rgw_bucket& bucket, librados::IoCtx& index_ctx,
                                map<int, string>& oids, map<int, T>& bucket_objs,
                                int shard_id, map<int, string> *bucket_instance_ids)
{
  int ret = open_bucket_index(bucket, index_ctx, oids, shard_id, bucket_instance_ids);
  if (ret < 0)
    return ret;

  map<int, string>::const_iterator iter = oids.begin();
  for (; iter != oids.end(); ++iter) {
    bucket_objs[iter->first] = T();
  }
  return 0;
}

int RGWRados::open_bucket_index_shard(rgw_bucket& bucket, librados::IoCtx& index_ctx,
    const string& obj_key, string *bucket_obj, int *shard_id)
{
  string bucket_oid_base;
  int ret = open_bucket_index_base(bucket, index_ctx, bucket_oid_base);
  if (ret < 0)
    return ret;

  RGWObjectCtx obj_ctx(this);

  // Get the bucket info
  RGWBucketInfo binfo;
  ret = get_bucket_instance_info(obj_ctx, bucket, binfo, NULL, NULL);
  if (ret < 0)
    return ret;

  ret = get_bucket_index_object(bucket_oid_base, obj_key, binfo.num_shards,
        (RGWBucketInfo::BIShardsHashType)binfo.bucket_index_shard_hash_type, bucket_obj, shard_id);
  if (ret < 0) {
    ldout(cct, 10) << "get_bucket_index_object() returned ret=" << ret << dendl;
  }
  return 0;
}

static void accumulate_raw_stats(rgw_bucket_dir_header& header, map<RGWObjCategory, RGWStorageStats>& stats)
{
  map<uint8_t, struct rgw_bucket_category_stats>::iterator iter = header.stats.begin();
  for (; iter != header.stats.end(); ++iter) {
    RGWObjCategory category = (RGWObjCategory)iter->first;
    RGWStorageStats& s = stats[category];
    struct rgw_bucket_category_stats& header_stats = iter->second;
    s.category = (RGWObjCategory)iter->first;
    s.num_kb += ((header_stats.total_size + 1023) / 1024);
    s.num_kb_rounded += ((header_stats.total_size_rounded + 1023) / 1024);
    s.num_objects += header_stats.num_entries;
  }
}

int RGWRados::bucket_check_index(rgw_bucket& bucket,
				 map<RGWObjCategory, RGWStorageStats> *existing_stats,
				 map<RGWObjCategory, RGWStorageStats> *calculated_stats)
{
  librados::IoCtx index_ctx;
  // key - bucket index object id
  // value - bucket index check OP returned result with the given bucket index object (shard)
  map<int, string> oids;
  map<int, struct rgw_cls_check_index_ret> bucket_objs_ret;
  int ret = open_bucket_index(bucket, index_ctx, oids, bucket_objs_ret);
  if (ret < 0)
    return ret;

  ret = CLSRGWIssueBucketCheck(index_ctx, oids, bucket_objs_ret, cct->_conf->rgw_bucket_index_max_aio)();
  if (ret < 0)
    return ret;

  // Aggregate results (from different shards if there is any)
  map<int, struct rgw_cls_check_index_ret>::iterator iter;
  for (iter = bucket_objs_ret.begin(); iter != bucket_objs_ret.end(); ++iter) {
    accumulate_raw_stats(iter->second.existing_header, *existing_stats);
    accumulate_raw_stats(iter->second.calculated_header, *calculated_stats);
  }

  return 0;
}

int RGWRados::bucket_rebuild_index(rgw_bucket& bucket)
{
  librados::IoCtx index_ctx;
  map<int, string> bucket_objs;
  int r = open_bucket_index(bucket, index_ctx, bucket_objs);
  if (r < 0)
    return r;

  return CLSRGWIssueBucketRebuild(index_ctx, bucket_objs, cct->_conf->rgw_bucket_index_max_aio)();
}


int RGWRados::defer_gc(void *ctx, rgw_obj& obj)
{
  RGWObjectCtx *rctx = static_cast<RGWObjectCtx *>(ctx);
  rgw_bucket bucket;
  std::string oid, key;
  get_obj_bucket_and_oid_loc(obj, bucket, oid, key);
  if (!rctx)
    return 0;

  RGWObjState *state = NULL;

  int r = get_obj_state(rctx, obj, &state, NULL);
  if (r < 0)
    return r;

  if (!state->is_atomic) {
    ldout(cct, 20) << "state for obj=" << obj << " is not atomic, not deferring gc operation" << dendl;
    return -EINVAL;
  }

  if (state->obj_tag.length() == 0) {// check for backward compatibility
    ldout(cct, 20) << "state->obj_tag is empty, not deferring gc operation" << dendl;
    return -EINVAL;
  }

  string tag = state->obj_tag.c_str();

  ldout(cct, 0) << "defer chain tag=" << tag << dendl;

  return gc->defer_chain(tag, false);
}

void RGWRados::remove_rgw_head_obj(ObjectWriteOperation& op)
{
  list<string> prefixes;
  prefixes.push_back(RGW_ATTR_OLH_PREFIX);
  cls_rgw_remove_obj(op, prefixes);
}

void RGWRados::cls_obj_check_prefix_exist(ObjectOperation& op, const string& prefix, bool fail_if_exist)
{
  cls_rgw_obj_check_attrs_prefix(op, prefix, fail_if_exist);
}


/**
 * Delete an object.
 * bucket: name of the bucket storing the object
 * obj: name of the object to delete
 * Returns: 0 on success, -ERR# otherwise.
 */
int RGWRados::Object::Delete::delete_obj()
{
  RGWRados *store = target->get_store();
  rgw_obj& src_obj = target->get_obj();
  const string& instance = src_obj.get_instance();
  rgw_obj obj = src_obj;

  if (instance == "null") {
    obj.clear_instance();
  }

  bool explicit_marker_version = (!params.marker_version_id.empty());

  if (params.versioning_status & BUCKET_VERSIONED || explicit_marker_version) {
    if (instance.empty() || explicit_marker_version) {
      rgw_obj marker = obj;

      if (!params.marker_version_id.empty()) {
        if (params.marker_version_id != "null") {
          marker.set_instance(params.marker_version_id);
        }
      } else if ((params.versioning_status & BUCKET_VERSIONS_SUSPENDED) == 0) {
        store->gen_rand_obj_instance_name(&marker);
      }

      result.version_id = marker.get_instance();
      result.delete_marker = true;

      struct rgw_bucket_dir_entry_meta meta;

      meta.owner = params.obj_owner.get_id();
      meta.owner_display_name = params.obj_owner.get_display_name();
      meta.mtime = ceph_clock_now(store->ctx());

      int r = store->set_olh(target->get_ctx(), target->get_bucket_info(), marker, true, &meta, params.olh_epoch);
      if (r < 0) {
        return r;
      }
    } else {
      rgw_bucket_dir_entry dirent;

      int r = store->bi_get_instance(obj, &dirent);
      if (r < 0) {
        return r;
      }
      result.delete_marker = dirent.is_delete_marker();
      r = store->unlink_obj_instance(target->get_ctx(), target->get_bucket_info(), obj, params.olh_epoch);
      if (r < 0) {
        return r;
      }
      result.version_id = instance;
    }

    return 0;
  }

  rgw_rados_ref ref;
  rgw_bucket bucket;
  int r = store->get_obj_ref(obj, &ref, &bucket);
  if (r < 0) {
    return r;
  }

  RGWObjState *state;
  r = target->get_state(&state, false);
  if (r < 0)
    return r;

  uint64_t obj_size = state->size;

  ObjectWriteOperation op;

  r = target->prepare_atomic_modification(op, false, NULL, NULL, NULL, true);
  if (r < 0)
    return r;

  bool ret_not_existed = (!state->exists);

  RGWRados::Bucket bop(store, bucket);
  RGWRados::Bucket::UpdateIndex index_op(&bop, obj, state);

  index_op.set_bilog_flags(params.bilog_flags);

  string tag;
  r = index_op.prepare(CLS_RGW_OP_DEL);
  if (r < 0)
    return r;

  store->remove_rgw_head_obj(op);
  r = ref.ioctx.operate(ref.oid, &op);
  bool need_invalidate = false;
  if (r == -ECANCELED) {
    /* raced with another operation, we can regard it as removed */
    need_invalidate = true;
    r = 0;
  }
  bool removed = (r >= 0);

  int64_t poolid = ref.ioctx.get_id();
  if (r >= 0 || r == -ENOENT) {
    r = index_op.complete_del(poolid, ref.ioctx.get_last_version());
  } else {
    int ret = index_op.cancel();
    if (ret < 0) {
      ldout(store->ctx(), 0) << "ERROR: index_op.cancel() returned ret=" << ret << dendl;
    }
  }
  if (removed) {
    int ret = target->complete_atomic_modification();
    if (ret < 0) {
      ldout(store->ctx(), 0) << "ERROR: complete_atomic_modification returned ret=" << ret << dendl;
    }
    /* other than that, no need to propagate error */
  }

  if (need_invalidate) {
    target->invalidate_state();
  }

  if (r < 0)
    return r;

  if (ret_not_existed)
    return -ENOENT;

  /* update quota cache */
  store->quota_handler->update_stats(params.bucket_owner, bucket, -1, 0, obj_size);

  return 0;
}

int RGWRados::delete_obj(RGWObjectCtx& obj_ctx, RGWBucketInfo& bucket_info, rgw_obj& obj,
                         int versioning_status, uint16_t bilog_flags)
{
  RGWRados::Object del_target(this, bucket_info, obj_ctx, obj);
  RGWRados::Object::Delete del_op(&del_target);

  del_op.params.bucket_owner = bucket_info.owner;
  del_op.params.versioning_status = versioning_status;
  del_op.params.bilog_flags = bilog_flags;

  return del_op.delete_obj();
}

int RGWRados::delete_system_obj(rgw_obj& obj, RGWObjVersionTracker *objv_tracker)
{
  rgw_rados_ref ref;
  rgw_bucket bucket;
  int r = get_obj_ref(obj, &ref, &bucket);
  if (r < 0) {
    return r;
  }

  ObjectWriteOperation op;

  if (objv_tracker) {
    objv_tracker->prepare_op_for_write(&op);
  }

  op.remove();
  r = ref.ioctx.operate(ref.oid, &op);
  if (r < 0)
    return r;

  return 0;
}

int RGWRados::delete_obj_index(rgw_obj& obj)
{
  rgw_bucket bucket;
  std::string oid, key;
  get_obj_bucket_and_oid_loc(obj, bucket, oid, key);

  string tag;
  RGWRados::Bucket bop(this, bucket);
  RGWRados::Bucket::UpdateIndex index_op(&bop, obj, NULL);

  int r = index_op.complete_del(-1 /* pool */, 0);

  return r;
}

static void generate_fake_tag(CephContext *cct, map<string, bufferlist>& attrset, RGWObjManifest& manifest, bufferlist& manifest_bl, bufferlist& tag_bl)
{
  string tag;

  RGWObjManifest::obj_iterator mi = manifest.obj_begin();
  if (mi != manifest.obj_end()) {
    if (manifest.has_tail()) // first object usually points at the head, let's skip to a more unique part
      ++mi;
    tag = mi.get_location().get_object();
    tag.append("_");
  }

  unsigned char md5[CEPH_CRYPTO_MD5_DIGESTSIZE];
  char md5_str[CEPH_CRYPTO_MD5_DIGESTSIZE * 2 + 1];
  MD5 hash;
  hash.Update((const byte *)manifest_bl.c_str(), manifest_bl.length());

  map<string, bufferlist>::iterator iter = attrset.find(RGW_ATTR_ETAG);
  if (iter != attrset.end()) {
    bufferlist& bl = iter->second;
    hash.Update((const byte *)bl.c_str(), bl.length());
  }

  hash.Final(md5);
  buf_to_hex(md5, CEPH_CRYPTO_MD5_DIGESTSIZE, md5_str);
  tag.append(md5_str);

  ldout(cct, 10) << "generate_fake_tag new tag=" << tag << dendl;

  tag_bl.append(tag.c_str(), tag.size() + 1);
}

static bool is_olh(map<string, bufferlist>& attrs)
{
  map<string, bufferlist>::iterator iter = attrs.find(RGW_ATTR_OLH_INFO);
  return (iter != attrs.end());
}

static bool has_olh_tag(map<string, bufferlist>& attrs)
{
  map<string, bufferlist>::iterator iter = attrs.find(RGW_ATTR_OLH_ID_TAG);
  return (iter != attrs.end());
}

int RGWRados::get_olh_target_state(RGWObjectCtx& obj_ctx, rgw_obj& obj, RGWObjState *olh_state,
                                   RGWObjState **target_state, RGWObjVersionTracker *objv_tracker)
{
  assert(olh_state->is_olh);

  rgw_obj target;
  int r = RGWRados::follow_olh(obj_ctx, olh_state, obj, &target); /* might return -EAGAIN */
  if (r < 0) {
    return r;
  }
  r = get_obj_state(&obj_ctx, target, target_state, objv_tracker, false);
  if (r < 0) {
    return r;
  }

  return 0;
}

int RGWRados::get_obj_state_impl(RGWObjectCtx *rctx, rgw_obj& obj, RGWObjState **state, RGWObjVersionTracker *objv_tracker, bool follow_olh)
{
  bool need_follow_olh = follow_olh && !obj.have_instance();

  RGWObjState *s = rctx->get_state(obj);
  ldout(cct, 20) << "get_obj_state: rctx=" << (void *)rctx << " obj=" << obj << " state=" << (void *)s << " s->prefetch_data=" << s->prefetch_data << dendl;
  *state = s;
  if (s->has_attrs) {
    if (s->is_olh && need_follow_olh) {
      return get_olh_target_state(*rctx, obj, s, state, objv_tracker);
    }
    return 0;
  }

  s->obj = obj;

  int r = raw_obj_stat(obj, &s->size, &s->mtime, &s->epoch, &s->attrset, (s->prefetch_data ? &s->data : NULL), objv_tracker);
  if (r == -ENOENT) {
    s->exists = false;
    s->has_attrs = true;
    s->mtime = 0;
    return 0;
  }
  if (r < 0)
    return r;

  s->exists = true;
  s->has_attrs = true;

  map<string, bufferlist>::iterator iter = s->attrset.find(RGW_ATTR_SHADOW_OBJ);
  if (iter != s->attrset.end()) {
    bufferlist bl = iter->second;
    bufferlist::iterator it = bl.begin();
    it.copy(bl.length(), s->shadow_obj);
    s->shadow_obj[bl.length()] = '\0';
  }
  s->obj_tag = s->attrset[RGW_ATTR_ID_TAG];

  bufferlist manifest_bl = s->attrset[RGW_ATTR_MANIFEST];
  if (manifest_bl.length()) {
    bufferlist::iterator miter = manifest_bl.begin();
    try {
      ::decode(s->manifest, miter);
      s->has_manifest = true;
      s->size = s->manifest.get_obj_size();
    } catch (buffer::error& err) {
      ldout(cct, 20) << "ERROR: couldn't decode manifest" << dendl;
      return -EIO;
    }
    ldout(cct, 10) << "manifest: total_size = " << s->manifest.get_obj_size() << dendl;
    if (cct->_conf->subsys.should_gather(ceph_subsys_rgw, 20) && s->manifest.has_explicit_objs()) {
      RGWObjManifest::obj_iterator mi;
      for (mi = s->manifest.obj_begin(); mi != s->manifest.obj_end(); ++mi) {
        ldout(cct, 20) << "manifest: ofs=" << mi.get_ofs() << " loc=" << mi.get_location() << dendl;
      }
    }

    if (!s->obj_tag.length()) {
      /*
       * Uh oh, something's wrong, object with manifest should have tag. Let's
       * create one out of the manifest, would be unique
       */
      generate_fake_tag(cct, s->attrset, s->manifest, manifest_bl, s->obj_tag);
      s->fake_tag = true;
    }
  }
  if (s->obj_tag.length())
    ldout(cct, 20) << "get_obj_state: setting s->obj_tag to " << string(s->obj_tag.c_str(), s->obj_tag.length()) << dendl;
  else
    ldout(cct, 20) << "get_obj_state: s->obj_tag was set empty" << dendl;

  /* an object might not be olh yet, but could have olh id tag, so we should set it anyway if
   * it exist, and not only if is_olh() returns true
   */
  iter = s->attrset.find(RGW_ATTR_OLH_ID_TAG);
  if (iter != s->attrset.end()) {
    s->olh_tag = iter->second;
  }

  if (is_olh(s->attrset)) {
    s->is_olh = true;

    ldout(cct, 20) << __func__ << ": setting s->olh_tag to " << string(s->olh_tag.c_str(), s->olh_tag.length()) << dendl;

    if (need_follow_olh) {
      return get_olh_target_state(*rctx, obj, s, state, objv_tracker);
    }
  }

  return 0;
}

int RGWRados::get_obj_state(RGWObjectCtx *rctx, rgw_obj& obj, RGWObjState **state, RGWObjVersionTracker *objv_tracker, bool follow_olh)
{
  int ret;

  do {
    ret = get_obj_state_impl(rctx, obj, state, objv_tracker, follow_olh);
  } while (ret == -EAGAIN);

  return ret;
}

int RGWRados::Object::Read::get_attr(const char *name, bufferlist& dest)
{
  RGWObjState *state;
  int r = source->get_state(&state, true);
  if (r < 0)
    return r;
  if (!state->exists)
    return -ENOENT;
  if (!state->get_attr(name, dest))
    return -ENODATA;

  return 0;
}

/**
 * Get the attributes for an object.
 * bucket: name of the bucket holding the object.
 * obj: name of the object
 * name: name of the attr to retrieve
 * dest: bufferlist to store the result in
 * Returns: 0 on success, -ERR# otherwise.
 */
int RGWRados::system_obj_get_attr(rgw_obj& obj, const char *name, bufferlist& dest)
{
  rgw_rados_ref ref;
  rgw_bucket bucket;
  int r = get_obj_ref(obj, &ref, &bucket, true);
  if (r < 0) {
    return r;
  }

  ObjectReadOperation op;

  int rval;
  op.getxattr(name, &dest, &rval);
  
  r = ref.ioctx.operate(ref.oid, &op, NULL);
  if (r < 0)
    return r;

  return 0;
}

int RGWRados::append_atomic_test(RGWObjectCtx *rctx, rgw_obj& obj,
                            ObjectOperation& op, RGWObjState **pstate)
{
  if (!rctx)
    return 0;

  int r = get_obj_state(rctx, obj, pstate, NULL);
  if (r < 0)
    return r;

  RGWObjState *state = *pstate;

  if (!state->is_atomic) {
    ldout(cct, 20) << "state for obj=" << obj << " is not atomic, not appending atomic test" << dendl;
    return 0;
  }

  if (state->obj_tag.length() > 0 && !state->fake_tag) {// check for backward compatibility
    op.cmpxattr(RGW_ATTR_ID_TAG, LIBRADOS_CMPXATTR_OP_EQ, state->obj_tag);
  } else {
    ldout(cct, 20) << "state->obj_tag is empty, not appending atomic test" << dendl;
  }
  return 0;
}

int RGWRados::Object::get_state(RGWObjState **pstate, bool follow_olh)
{
  return store->get_obj_state(&ctx, obj, pstate, NULL, follow_olh);
}

void RGWRados::Object::invalidate_state()
{
  ctx.invalidate(obj);
}

int RGWRados::Object::prepare_atomic_modification(ObjectWriteOperation& op, bool reset_obj, const string *ptag,
                                                  const char *if_match, const char *if_nomatch, bool removal_op)
{
  int r = get_state(&state, false);
  if (r < 0)
    return r;

  bool need_guard = (state->has_manifest || (state->obj_tag.length() != 0) ||
                     if_match != NULL || if_nomatch != NULL) &&
                     (!state->fake_tag);

  if (!state->is_atomic) {
    ldout(store->ctx(), 20) << "prepare_atomic_modification: state is not atomic. state=" << (void *)state << dendl;

    if (reset_obj) {
      op.create(false);
      store->remove_rgw_head_obj(op); // we're not dropping reference here, actually removing object
    }

    return 0;
  }

  if (need_guard) {
    /* first verify that the object wasn't replaced under */
    if (if_nomatch == NULL || strcmp(if_nomatch, "*") != 0) {
      op.cmpxattr(RGW_ATTR_ID_TAG, LIBRADOS_CMPXATTR_OP_EQ, state->obj_tag); 
      // FIXME: need to add FAIL_NOTEXIST_OK for racing deletion
    }

    if (if_match) {
      if (strcmp(if_match, "*") == 0) {
        // test the object is existing
        if (!state->exists) {
          return -ERR_PRECONDITION_FAILED;
        }
      } else {
        bufferlist bl;
        if (!state->get_attr(RGW_ATTR_ETAG, bl) ||
            strncmp(if_match, bl.c_str(), bl.length()) != 0) {
          return -ERR_PRECONDITION_FAILED;
        }
      }
    }

    if (if_nomatch) {
      if (strcmp(if_nomatch, "*") == 0) {
        // test the object is NOT existing
        if (state->exists) {
          return -ERR_PRECONDITION_FAILED;
        }
      } else {
        bufferlist bl;
        if (!state->get_attr(RGW_ATTR_ETAG, bl) ||
            strncmp(if_nomatch, bl.c_str(), bl.length()) == 0) {
          return -ERR_PRECONDITION_FAILED;
        }
      }
    }
  }

  if (reset_obj) {
    if (state->exists) {
      op.create(false);
      store->remove_rgw_head_obj(op);
    } else {
      op.create(true);
    }
  }

  if (removal_op) {
    /* the object is being removed, no need to update its tag */
    return 0;
  }

  if (ptag) {
    state->write_tag = *ptag;
  } else {
    append_rand_alpha(store->ctx(), state->write_tag, state->write_tag, 32);
  }
  bufferlist bl;
  bl.append(state->write_tag.c_str(), state->write_tag.size() + 1);

  ldout(store->ctx(), 10) << "setting object write_tag=" << state->write_tag << dendl;

  op.setxattr(RGW_ATTR_ID_TAG, bl);

  return 0;
}

/**
 * Set an attr on an object.
 * bucket: name of the bucket holding the object
 * obj: name of the object to set the attr on
 * name: the attr to set
 * bl: the contents of the attr
 * Returns: 0 on success, -ERR# otherwise.
 */
int RGWRados::set_attr(void *ctx, rgw_obj& obj, const char *name, bufferlist& bl, RGWObjVersionTracker *objv_tracker)
{
  map<string, bufferlist> attrs;
  attrs[name] = bl;
  return set_attrs(ctx, obj, attrs, NULL, objv_tracker);
}

int RGWRados::set_attrs(void *ctx, rgw_obj& obj,
                        map<string, bufferlist>& attrs,
                        map<string, bufferlist>* rmattrs,
                        RGWObjVersionTracker *objv_tracker)
{
  rgw_rados_ref ref;
  rgw_bucket bucket;
  int r = get_obj_ref(obj, &ref, &bucket, true);
  if (r < 0) {
    return r;
  }
  RGWObjectCtx *rctx = static_cast<RGWObjectCtx *>(ctx);

  ObjectWriteOperation op;
  RGWObjState *state = NULL;

  r = append_atomic_test(rctx, obj, op, &state);
  if (r < 0)
    return r;

  if (objv_tracker) {
    objv_tracker->prepare_op_for_write(&op);
  }

  map<string, bufferlist>::iterator iter;
  if (rmattrs) {
    for (iter = rmattrs->begin(); iter != rmattrs->end(); ++iter) {
      const string& name = iter->first;
      op.rmxattr(name.c_str());
    }
  }

  for (iter = attrs.begin(); iter != attrs.end(); ++iter) {
    const string& name = iter->first;
    bufferlist& bl = iter->second;

    if (!bl.length())
      continue;

    op.setxattr(name.c_str(), bl);
  }

  if (!op.size())
    return 0;

  RGWRados::Bucket bop(this, bucket);
  RGWRados::Bucket::UpdateIndex index_op(&bop, obj, state);

  string tag;
  if (state) {
    r = index_op.prepare(CLS_RGW_OP_ADD);
    if (r < 0)
      return r;
  }

  r = ref.ioctx.operate(ref.oid, &op);
  if (state) {
    if (r >= 0) {
      bufferlist acl_bl = attrs[RGW_ATTR_ACL];
      bufferlist etag_bl = attrs[RGW_ATTR_ETAG];
      bufferlist content_type_bl = attrs[RGW_ATTR_CONTENT_TYPE];
      string etag(etag_bl.c_str(), etag_bl.length());
      string content_type(content_type_bl.c_str(), content_type_bl.length());
      uint64_t epoch = ref.ioctx.get_last_version();
      int64_t poolid = ref.ioctx.get_id();
      utime_t mtime = ceph_clock_now(cct);
      r = index_op.complete(poolid, epoch, state->size,
                            mtime, etag, content_type, &acl_bl,
                            RGW_OBJ_CATEGORY_MAIN, NULL);
    } else {
      int ret = index_op.cancel();
      if (ret < 0) {
        ldout(cct, 0) << "ERROR: comlete_update_index_cancel() returned r=" << r << dendl;
      }
    }
  }
  if (r < 0)
    return r;

  if (state) {
    if (rmattrs) {
      for (iter = rmattrs->begin(); iter != rmattrs->end(); ++iter) {
        state->attrset.erase(iter->first);
      }
    }
    for (iter = attrs.begin(); iter != attrs.end(); ++iter) {
      state->attrset[iter->first] = iter->second;
    }
  }

  return 0;
}

/**
 * Get data about an object out of RADOS and into memory.
 * bucket: name of the bucket the object is in.
 * obj: name/key of the object to read
 * data: if get_data==true, this pointer will be set
 *    to an address containing the object's data/value
 * ofs: the offset of the object to read from
 * end: the point in the object to stop reading
 * attrs: if non-NULL, the pointed-to map will contain
 *    all the attrs of the object when this function returns
 * mod_ptr: if non-NULL, compares the object's mtime to *mod_ptr,
 *    and if mtime is smaller it fails.
 * unmod_ptr: if non-NULL, compares the object's mtime to *unmod_ptr,
 *    and if mtime is >= it fails.
 * if_match/nomatch: if non-NULL, compares the object's etag attr
 *    to the string and, if it doesn't/does match, fails out.
 * get_data: if true, the object's data/value will be read out, otherwise not
 * err: Many errors will result in this structure being filled
 *    with extra informatin on the error.
 * Returns: -ERR# on failure, otherwise
 *          (if get_data==true) length of read data,
 *          (if get_data==false) length of the object
 */
int RGWRados::Object::Read::prepare(int64_t *pofs, int64_t *pend)
{
  RGWRados *store = source->get_store();
  CephContext *cct = store->ctx();

  bufferlist etag;
  time_t ctime;

  off_t ofs = 0;
  off_t end = -1;

  map<string, bufferlist>::iterator iter;

  RGWObjState *astate;
  int r = source->get_state(&astate, true);
  if (r < 0)
    return r;

  if (!astate->exists) {
    return -ENOENT;
  }

  state.obj = astate->obj;

  r = store->get_obj_ioctx(state.obj, &state.io_ctx);
  if (r < 0) {
    return r;
  }

  if (params.attrs) {
    *params.attrs = astate->attrset;
    if (cct->_conf->subsys.should_gather(ceph_subsys_rgw, 20)) {
      for (iter = params.attrs->begin(); iter != params.attrs->end(); ++iter) {
        ldout(cct, 20) << "Read xattr: " << iter->first << dendl;
      }
    }
    if (r < 0)
      return r;
  }

  /* Convert all times go GMT to make them compatible */
  if (conds.mod_ptr || conds.unmod_ptr) {
    ctime = astate->mtime;

    if (conds.mod_ptr) {
      ldout(cct, 10) << "If-Modified-Since: " << *conds.mod_ptr << " Last-Modified: " << ctime << dendl;
      if (ctime < *conds.mod_ptr) {
        return -ERR_NOT_MODIFIED;
      }
    }

    if (conds.unmod_ptr) {
      ldout(cct, 10) << "If-UnModified-Since: " << *conds.unmod_ptr << " Last-Modified: " << ctime << dendl;
      if (ctime > *conds.unmod_ptr) {
        return -ERR_PRECONDITION_FAILED;
      }
    }
  }
  if (conds.if_match || conds.if_nomatch) {
    r = get_attr(RGW_ATTR_ETAG, etag);
    if (r < 0)
      return r;

    if (conds.if_match) {
      string if_match_str = rgw_string_unquote(conds.if_match);
      ldout(cct, 10) << "ETag: " << etag.c_str() << " " << " If-Match: " << if_match_str << dendl;
      if (if_match_str.compare(etag.c_str()) != 0) {
        return -ERR_PRECONDITION_FAILED;
      }
    }

    if (conds.if_nomatch) {
      string if_nomatch_str = rgw_string_unquote(conds.if_nomatch);
      ldout(cct, 10) << "ETag: " << etag.c_str() << " " << " If-NoMatch: " << if_nomatch_str << dendl;
      if (if_nomatch_str.compare(etag.c_str()) == 0) {
        return -ERR_NOT_MODIFIED;
      }
    }
  }

  if (pofs)
    ofs = *pofs;
  if (pend)
    end = *pend;

  if (ofs < 0) {
    ofs += astate->size;
    if (ofs < 0)
      ofs = 0;
    end = astate->size - 1;
  } else if (end < 0) {
    end = astate->size - 1;
  }

  if (astate->size > 0) {
    if (ofs >= (off_t)astate->size) {
      return -ERANGE;
    }
    if (end >= (off_t)astate->size) {
      end = astate->size - 1;
    }
  }

  if (pofs)
    *pofs = ofs;
  if (pend)
    *pend = end;
  if (params.read_size)
    *params.read_size = (ofs <= end ? end + 1 - ofs : 0);
  if (params.obj_size)
    *params.obj_size = astate->size;
  if (params.lastmod)
    *params.lastmod = astate->mtime;

  return 0;
}

int RGWRados::SystemObject::get_state(RGWObjState **pstate, RGWObjVersionTracker *objv_tracker)
{
  return store->get_obj_state(&ctx, obj, pstate, objv_tracker, false);
}

int RGWRados::stat_system_obj(RGWObjectCtx& obj_ctx,
                              RGWRados::SystemObject::Read::GetObjState& state,
                              rgw_obj& obj,
                              map<string, bufferlist> *attrs,
                              time_t *lastmod,
                              uint64_t *obj_size,
                              RGWObjVersionTracker *objv_tracker)
{
  RGWObjState *astate = NULL;

  int r = get_obj_state(&obj_ctx, obj, &astate, objv_tracker);
  if (r < 0)
    return r;

  if (!astate->exists) {
    return -ENOENT;
  }

  if (attrs) {
    *attrs = astate->attrset;
    if (cct->_conf->subsys.should_gather(ceph_subsys_rgw, 20)) {
      map<string, bufferlist>::iterator iter;
      for (iter = attrs->begin(); iter != attrs->end(); ++iter) {
        ldout(cct, 20) << "Read xattr: " << iter->first << dendl;
      }
    }
  }

  if (obj_size)
    *obj_size = astate->size;
  if (lastmod)
    *lastmod = astate->mtime;

  return 0;
}

int RGWRados::SystemObject::Read::stat(RGWObjVersionTracker *objv_tracker)
{
  RGWRados *store = source->get_store();
  rgw_obj& obj = source->get_obj();

  return store->stat_system_obj(source->get_ctx(), state, obj, stat_params.attrs,
                                stat_params.lastmod, stat_params.obj_size, objv_tracker);
}

int RGWRados::Bucket::UpdateIndex::prepare(RGWModifyOp op)
{
  RGWRados *store = target->get_store();
  BucketShard *bs;
  int ret = get_bucket_shard(&bs);
  if (ret < 0) {
    ldout(store->ctx(), 5) << "failed to get BucketShard object: ret=" << ret << dendl;
    return ret;
  }

  ret = store->data_log->add_entry(bs->bucket, bs->shard_id);
  if (ret < 0) {
    lderr(store->ctx()) << "ERROR: failed writing data log" << dendl;
    return ret;
  }

  if (obj_state && obj_state->write_tag.length()) {
    optag = string(obj_state->write_tag.c_str(), obj_state->write_tag.length());
  } else {
    if (optag.empty()) {
      append_rand_alpha(store->ctx(), optag, optag, 32);
    }
  }
  ret = store->cls_obj_prepare_op(*bs, op, optag, obj, bilog_flags);

  return ret;
}

int RGWRados::Bucket::UpdateIndex::complete(int64_t poolid, uint64_t epoch, uint64_t size,
                                    utime_t& ut, string& etag, string& content_type, bufferlist *acl_bl, RGWObjCategory category,
                                    list<rgw_obj_key> *remove_objs)
{
  RGWRados *store = target->get_store();
  BucketShard *bs;
  int ret = get_bucket_shard(&bs);
  if (ret < 0) {
    ldout(store->ctx(), 5) << "failed to get BucketShard object: ret=" << ret << dendl;
    return ret;
  }

  RGWObjEnt ent;
  obj.get_index_key(&ent.key);
  ent.size = size;
  ent.mtime = ut;
  ent.etag = etag;
  ACLOwner owner;
  if (acl_bl && acl_bl->length()) {
    int ret = store->decode_policy(*acl_bl, &owner);
    if (ret < 0) {
      ldout(store->ctx(), 0) << "WARNING: could not decode policy ret=" << ret << dendl;
    }
  }
  ent.owner = owner.get_id();
  ent.owner_display_name = owner.get_display_name();
  ent.content_type = content_type;

  ret = store->cls_obj_complete_add(*bs, optag, poolid, epoch, ent, category, remove_objs, bilog_flags);

  return ret;
}

int RGWRados::Bucket::UpdateIndex::complete_del(int64_t poolid, uint64_t epoch)
{
  RGWRados *store = target->get_store();
  BucketShard *bs;
  int ret = get_bucket_shard(&bs);
  if (ret < 0) {
    ldout(store->ctx(), 5) << "failed to get BucketShard object: ret=" << ret << dendl;
    return ret;
  }
  return store->cls_obj_complete_del(*bs, optag, poolid, epoch, obj, bilog_flags);
}


int RGWRados::Bucket::UpdateIndex::cancel()
{
  RGWRados *store = target->get_store();
  BucketShard *bs;
  int ret = get_bucket_shard(&bs);
  if (ret < 0) {
    ldout(store->ctx(), 5) << "failed to get BucketShard object: ret=" << ret << dendl;
    return ret;
  }
  return store->cls_obj_complete_cancel(*bs, optag, obj, bilog_flags);
}

int RGWRados::Object::Read::read(int64_t ofs, int64_t end, bufferlist& bl)
{
  RGWRados *store = source->get_store();
  CephContext *cct = store->ctx();

  rgw_bucket bucket;
  std::string oid, key;
  rgw_obj read_obj = state.obj;
  uint64_t read_ofs = ofs;
  uint64_t len, read_len;
  bool reading_from_head = true;
  ObjectReadOperation op;

  bool merge_bl = false;
  bufferlist *pbl = &bl;
  bufferlist read_bl;
  uint64_t max_chunk_size;


  get_obj_bucket_and_oid_loc(state.obj, bucket, oid, key);

  RGWObjState *astate;
  int r = source->get_state(&astate, true);
  if (r < 0)
    return r;

  if (end < 0)
    len = 0;
  else
    len = end - ofs + 1;

  if (astate->has_manifest && astate->manifest.has_tail()) {
    /* now get the relevant object part */
    RGWObjManifest::obj_iterator iter = astate->manifest.obj_find(ofs);

    uint64_t stripe_ofs = iter.get_stripe_ofs();
    read_obj = iter.get_location();
    len = min(len, iter.get_stripe_size() - (ofs - stripe_ofs));
    read_ofs = iter.location_ofs() + (ofs - stripe_ofs);
    reading_from_head = (read_obj == state.obj);

    if (!reading_from_head) {
      get_obj_bucket_and_oid_loc(read_obj, bucket, oid, key);
    }
  }

  r = store->get_max_chunk_size(bucket, &max_chunk_size);
  if (r < 0) {
    ldout(cct, 0) << "ERROR: failed to get max_chunk_size() for bucket " << bucket << dendl;
    return r;
  }

  if (len > max_chunk_size)
    len = max_chunk_size;


  state.io_ctx.locator_set_key(key);

  read_len = len;

  if (reading_from_head) {
    /* only when reading from the head object do we need to do the atomic test */
    r = store->append_atomic_test(&source->get_ctx(), read_obj, op, &astate);
    if (r < 0)
      return r;

    if (astate && astate->prefetch_data) {
      if (!ofs && astate->data.length() >= len) {
        bl = astate->data;
        return bl.length();
      }

      if (ofs < astate->data.length()) {
        unsigned copy_len = min((uint64_t)astate->data.length() - ofs, len);
        astate->data.copy(ofs, copy_len, bl);
        read_len -= copy_len;
        read_ofs += copy_len;
        if (!read_len)
	  return bl.length();

        merge_bl = true;
        pbl = &read_bl;
      }
    }
  }

  ldout(cct, 20) << "rados->read obj-ofs=" << ofs << " read_ofs=" << read_ofs << " read_len=" << read_len << dendl;
  op.read(read_ofs, read_len, pbl, NULL);

  r = state.io_ctx.operate(oid, &op, NULL);
  ldout(cct, 20) << "rados->read r=" << r << " bl.length=" << bl.length() << dendl;

  if (r < 0) {
    return r;
  }

  if (merge_bl) {
    bl.append(read_bl);
  }

  return bl.length();
}

int RGWRados::SystemObject::Read::GetObjState::get_ioctx(RGWRados *store, rgw_obj& obj, librados::IoCtx **ioctx)
{
  if (!has_ioctx) {
    int r = store->get_obj_ioctx(obj, &io_ctx);
    if (r < 0) {
      return r;
    }
    has_ioctx = true;
  }
  *ioctx = &io_ctx;
  return 0;

}

int RGWRados::get_system_obj(RGWObjectCtx& obj_ctx, RGWRados::SystemObject::Read::GetObjState& read_state,
                             RGWObjVersionTracker *objv_tracker, rgw_obj& obj,
                             bufferlist& bl, off_t ofs, off_t end,
                             rgw_cache_entry_info *cache_info)
{
  rgw_bucket bucket;
  std::string oid, key;
  uint64_t len;
  ObjectReadOperation op;

  RGWObjState *astate = NULL;

  get_obj_bucket_and_oid_loc(obj, bucket, oid, key);

  int r = get_obj_state(&obj_ctx, obj, &astate, NULL);
  if (r < 0)
    return r;

  if (end < 0)
    len = 0;
  else
    len = end - ofs + 1;

  if (objv_tracker) {
    objv_tracker->prepare_op_for_read(&op);
  }

  ldout(cct, 20) << "rados->read ofs=" << ofs << " len=" << len << dendl;
  op.read(ofs, len, &bl, NULL);

  librados::IoCtx *io_ctx;
  r = read_state.get_ioctx(this, obj, &io_ctx);
  if (r < 0) {
    ldout(cct, 20) << "get_ioctx() on obj=" << obj << " returned " << r << dendl;
    return r;
  }
  r = io_ctx->operate(oid, &op, NULL);
  if (r < 0) {
    ldout(cct, 20) << "rados->read r=" << r << " bl.length=" << bl.length() << dendl;
    return r;
  }
  ldout(cct, 20) << "rados->read r=" << r << " bl.length=" << bl.length() << dendl;

  uint64_t op_ver = io_ctx->get_last_version();

  if (read_state.last_ver > 0 &&
      read_state.last_ver != op_ver) {
    ldout(cct, 5) << "raced with an object write, abort" << dendl;
    return -ECANCELED;
  }

  read_state.last_ver = op_ver;

  return bl.length();
}

int RGWRados::SystemObject::Read::read(int64_t ofs, int64_t end, bufferlist& bl, RGWObjVersionTracker *objv_tracker)
{
  RGWRados *store = source->get_store();
  rgw_obj& obj = source->get_obj();

  return store->get_system_obj(source->get_ctx(), state, objv_tracker, obj, bl, ofs, end, read_params.cache_info);
}

int RGWRados::SystemObject::Read::get_attr(const char *name, bufferlist& dest)
{
  RGWRados *store = source->get_store();
  rgw_obj& obj = source->get_obj();

  return store->system_obj_get_attr(obj, name, dest);
}

struct get_obj_data;

struct get_obj_aio_data {
  struct get_obj_data *op_data;
  off_t ofs;
  off_t len;
};

struct get_obj_io {
  off_t len;
  bufferlist bl;
};

static void _get_obj_aio_completion_cb(completion_t cb, void *arg);

struct get_obj_data : public RefCountedObject {
  CephContext *cct;
  RGWRados *rados;
  RGWObjectCtx *ctx;
  IoCtx io_ctx;
  map<off_t, get_obj_io> io_map;
  map<off_t, librados::AioCompletion *> completion_map;
  uint64_t total_read;
  Mutex lock;
  Mutex data_lock;
  list<get_obj_aio_data> aio_data;
  RGWGetDataCB *client_cb;
  atomic_t cancelled;
  atomic_t err_code;
  Throttle throttle;
  list<bufferlist> read_list;

  get_obj_data(CephContext *_cct)
    : cct(_cct),
      rados(NULL), ctx(NULL),
      total_read(0), lock("get_obj_data"), data_lock("get_obj_data::data_lock"),
      client_cb(NULL),
      throttle(cct, "get_obj_data", cct->_conf->rgw_get_obj_window_size, false) {}
  virtual ~get_obj_data() { } 
  void set_cancelled(int r) {
    cancelled.set(1);
    err_code.set(r);
  }

  bool is_cancelled() {
    return cancelled.read() == 1;
  }

  int get_err_code() {
    return err_code.read();
  }

  int wait_next_io(bool *done) {
    lock.Lock();
    map<off_t, librados::AioCompletion *>::iterator iter = completion_map.begin();
    if (iter == completion_map.end()) {
      *done = true;
      lock.Unlock();
      return 0;
    }
    off_t cur_ofs = iter->first;
    librados::AioCompletion *c = iter->second;
    lock.Unlock();

    c->wait_for_complete_and_cb();
    int r = c->get_return_value();

    lock.Lock();
    completion_map.erase(cur_ofs);

    if (completion_map.empty()) {
      *done = true;
    }
    lock.Unlock();

    c->release();
    
    return r;
  }

  void add_io(off_t ofs, off_t len, bufferlist **pbl, AioCompletion **pc) {
    Mutex::Locker l(lock);

    get_obj_io& io = io_map[ofs];
    *pbl = &io.bl;

    struct get_obj_aio_data aio;
    aio.ofs = ofs;
    aio.len = len;
    aio.op_data = this;

    aio_data.push_back(aio);

    struct get_obj_aio_data *paio_data =  &aio_data.back(); /* last element */

    librados::AioCompletion *c = librados::Rados::aio_create_completion((void *)paio_data, _get_obj_aio_completion_cb, NULL);
    completion_map[ofs] = c;

    *pc = c;

    /* we have a reference per IO, plus one reference for the calling function.
     * reference is dropped for each callback, plus when we're done iterating
     * over the parts */
    get();
  }

  void cancel_io(off_t ofs) {
    ldout(cct, 20) << "get_obj_data::cancel_io() ofs=" << ofs << dendl;
    lock.Lock();
    map<off_t, AioCompletion *>::iterator iter = completion_map.find(ofs);
    if (iter != completion_map.end()) {
      AioCompletion *c = iter->second;
      c->release();
      completion_map.erase(ofs);
      io_map.erase(ofs);
    }
    lock.Unlock();

    /* we don't drop a reference here -- e.g., not calling d->put(), because we still
     * need IoCtx to live, as io callback may still be called
     */
  }

  void cancel_all_io() {
    ldout(cct, 20) << "get_obj_data::cancel_all_io()" << dendl;
    Mutex::Locker l(lock);
    for (map<off_t, librados::AioCompletion *>::iterator iter = completion_map.begin();
         iter != completion_map.end(); ++iter) {
      librados::AioCompletion  *c = iter->second;
      c->release();
    }
  }

  int get_complete_ios(off_t ofs, list<bufferlist>& bl_list) {
    Mutex::Locker l(lock);

    map<off_t, get_obj_io>::iterator liter = io_map.begin();

    if (liter == io_map.end() ||
        liter->first != ofs) {
      return 0;
    }

    map<off_t, librados::AioCompletion *>::iterator aiter;
    aiter = completion_map.find(ofs);
    if (aiter == completion_map.end()) {
    /* completion map does not hold this io, it was cancelled */
      return 0;
    }

    AioCompletion *completion = aiter->second;
    int r = completion->get_return_value();
    if (r < 0)
      return r;

    for (; aiter != completion_map.end(); ++aiter) {
      completion = aiter->second;
      if (!completion->is_complete()) {
        /* reached a request that is not yet complete, stop */
        break;
      }

      r = completion->get_return_value();
      if (r < 0) {
        set_cancelled(r); /* mark it as cancelled, so that we don't continue processing next operations */
        return r;
      }

      total_read += r;

      map<off_t, get_obj_io>::iterator old_liter = liter++;
      bl_list.push_back(old_liter->second.bl);
      io_map.erase(old_liter);
    }

    return 0;
  }
};

static int _get_obj_iterate_cb(rgw_obj& obj, off_t obj_ofs, off_t read_ofs, off_t len, bool is_head_obj, RGWObjState *astate, void *arg)
{
  struct get_obj_data *d = (struct get_obj_data *)arg;

  return d->rados->get_obj_iterate_cb(d->ctx, astate, obj, obj_ofs, read_ofs, len, is_head_obj, arg);
}

static void _get_obj_aio_completion_cb(completion_t cb, void *arg)
{
  struct get_obj_aio_data *aio_data = (struct get_obj_aio_data *)arg;
  struct get_obj_data *d = aio_data->op_data;

  d->rados->get_obj_aio_completion_cb(cb, arg);
}


void RGWRados::get_obj_aio_completion_cb(completion_t c, void *arg)
{
  struct get_obj_aio_data *aio_data = (struct get_obj_aio_data *)arg;
  struct get_obj_data *d = aio_data->op_data;
  off_t ofs = aio_data->ofs;
  off_t len = aio_data->len;

  list<bufferlist> bl_list;
  list<bufferlist>::iterator iter;
  int r;

  ldout(cct, 20) << "get_obj_aio_completion_cb: io completion ofs=" << ofs << " len=" << len << dendl;
  d->throttle.put(len);

  r = rados_aio_get_return_value(c);
  if (r < 0) {
    ldout(cct, 0) << "ERROR: got unexpected error when trying to read object: " << r << dendl;
    d->set_cancelled(r);
    goto done;
  }

  if (d->is_cancelled()) {
    goto done;
  }

  d->data_lock.Lock();

  r = d->get_complete_ios(ofs, bl_list);
  if (r < 0) {
    goto done_unlock;
  }

  d->read_list.splice(d->read_list.end(), bl_list);

done_unlock:
  d->data_lock.Unlock();
done:
  d->put();
  return;
}

int RGWRados::flush_read_list(struct get_obj_data *d)
{
  d->data_lock.Lock();
  list<bufferlist> l;
  l.swap(d->read_list);
  d->get();
  d->read_list.clear();

  d->data_lock.Unlock();

  int r = 0;

  list<bufferlist>::iterator iter;
  for (iter = l.begin(); iter != l.end(); ++iter) {
    bufferlist& bl = *iter;
    r = d->client_cb->handle_data(bl, 0, bl.length());
    if (r < 0) {
      dout(0) << "ERROR: flush_read_list(): d->client_c->handle_data() returned " << r << dendl;
      break;
    }
  }

  d->data_lock.Lock();
  d->put();
  if (r < 0) {
    d->set_cancelled(r);
  }
  d->data_lock.Unlock();
  return r;
}

int RGWRados::get_obj_iterate_cb(RGWObjectCtx *ctx, RGWObjState *astate,
		         rgw_obj& obj,
			 off_t obj_ofs,
                         off_t read_ofs, off_t len,
                         bool is_head_obj, void *arg)
{
  RGWObjectCtx *rctx = static_cast<RGWObjectCtx *>(ctx);
  ObjectReadOperation op;
  struct get_obj_data *d = (struct get_obj_data *)arg;
  string oid, key;
  rgw_bucket bucket;
  bufferlist *pbl;
  AioCompletion *c;

  int r;

  if (is_head_obj) {
    /* only when reading from the head object do we need to do the atomic test */
    r = append_atomic_test(rctx, obj, op, &astate);
    if (r < 0)
      return r;

    if (astate &&
        obj_ofs < astate->data.length()) {
      unsigned chunk_len = min((uint64_t)astate->data.length() - obj_ofs, (uint64_t)len);

      d->data_lock.Lock();
      r = d->client_cb->handle_data(astate->data, obj_ofs, chunk_len);
      d->data_lock.Unlock();
      if (r < 0)
        return r;

      d->lock.Lock();
      d->total_read += chunk_len;
      d->lock.Unlock();
	
      len -= chunk_len;
      read_ofs += chunk_len;
      obj_ofs += chunk_len;
      if (!len)
	  return 0;
    }
  }

  r = flush_read_list(d);
  if (r < 0)
    return r;

  get_obj_bucket_and_oid_loc(obj, bucket, oid, key);

  d->throttle.get(len);
  if (d->is_cancelled()) {
    return d->get_err_code();
  }

  /* add io after we check that we're not cancelled, otherwise we're going to have trouble
   * cleaning up
   */
  d->add_io(obj_ofs, len, &pbl, &c);

  ldout(cct, 20) << "rados->get_obj_iterate_cb oid=" << oid << " obj-ofs=" << obj_ofs << " read_ofs=" << read_ofs << " len=" << len << dendl;
  op.read(read_ofs, len, pbl, NULL);

  librados::IoCtx io_ctx(d->io_ctx);
  io_ctx.locator_set_key(key);

  r = io_ctx.aio_operate(oid, c, &op, NULL);
  ldout(cct, 20) << "rados->aio_operate r=" << r << " bl.length=" << pbl->length() << dendl;
  if (r < 0)
    goto done_err;

  return 0;

done_err:
  ldout(cct, 20) << "cancelling io r=" << r << " obj_ofs=" << obj_ofs << dendl;
  d->set_cancelled(r);
  d->cancel_io(obj_ofs);

  return r;
}

int RGWRados::Object::Read::iterate(int64_t ofs, int64_t end, RGWGetDataCB *cb)
{
  RGWRados *store = source->get_store();
  CephContext *cct = store->ctx();

  struct get_obj_data *data = new get_obj_data(cct);
  bool done = false;

  RGWObjectCtx& obj_ctx = source->get_ctx();

  data->rados = store;
  data->io_ctx.dup(state.io_ctx);
  data->client_cb = cb;

  int r = store->iterate_obj(obj_ctx, state.obj, ofs, end, cct->_conf->rgw_get_obj_max_req_size, _get_obj_iterate_cb, (void *)data);
  if (r < 0) {
    data->cancel_all_io();
    goto done;
  }

  while (!done) {
    r = data->wait_next_io(&done);
    if (r < 0) {
      dout(10) << "get_obj_iterate() r=" << r << ", canceling all io" << dendl;
      data->cancel_all_io();
      break;
    }
    r = store->flush_read_list(data);
    if (r < 0) {
      dout(10) << "get_obj_iterate() r=" << r << ", canceling all io" << dendl;
      data->cancel_all_io();
      break;
    }
  }

done:
  data->put();
  return r;
}

int RGWRados::iterate_obj(RGWObjectCtx& obj_ctx, rgw_obj& obj,
                          off_t ofs, off_t end,
			  uint64_t max_chunk_size,
			  int (*iterate_obj_cb)(rgw_obj&, off_t, off_t, off_t, bool, RGWObjState *, void *),
	                  void *arg)
{
  rgw_bucket bucket;
  rgw_obj read_obj = obj;
  uint64_t read_ofs = ofs;
  uint64_t len;
  bool reading_from_head = true;
  RGWObjState *astate = NULL;

  int r = get_obj_state(&obj_ctx, obj, &astate, NULL);
  if (r < 0) {
    return r;
  }

  if (end < 0)
    len = 0;
  else
    len = end - ofs + 1;

  if (astate->has_manifest) {
    /* now get the relevant object stripe */
    RGWObjManifest::obj_iterator iter = astate->manifest.obj_find(ofs);

    RGWObjManifest::obj_iterator obj_end = astate->manifest.obj_end();

    for (; iter != obj_end && ofs <= end; ++iter) {
      off_t stripe_ofs = iter.get_stripe_ofs();
      off_t next_stripe_ofs = stripe_ofs + iter.get_stripe_size();

      while (ofs < next_stripe_ofs && ofs <= end) {
        read_obj = iter.get_location();
        uint64_t read_len = min(len, iter.get_stripe_size() - (ofs - stripe_ofs));
        read_ofs = iter.location_ofs() + (ofs - stripe_ofs);

        if (read_len > max_chunk_size) {
          read_len = max_chunk_size;
        }

        reading_from_head = (read_obj == obj);
        r = iterate_obj_cb(read_obj, ofs, read_ofs, read_len, reading_from_head, astate, arg);
	if (r < 0) {
	  return r;
        }

	len -= read_len;
        ofs += read_len;
      }
    }
  } else {
    while (ofs <= end) {
      uint64_t read_len = min(len, max_chunk_size);

      r = iterate_obj_cb(obj, ofs, ofs, read_len, reading_from_head, astate, arg);
      if (r < 0) {
	return r;
      }

      len -= read_len;
      ofs += read_len;
    }
  }

  return 0;
}

int RGWRados::obj_operate(rgw_obj& obj, ObjectWriteOperation *op)
{
  rgw_rados_ref ref;
  rgw_bucket bucket;
  int r = get_obj_ref(obj, &ref, &bucket);
  if (r < 0) {
    return r;
  }

  return ref.ioctx.operate(ref.oid, op);
}

int RGWRados::obj_operate(rgw_obj& obj, ObjectReadOperation *op)
{
  rgw_rados_ref ref;
  rgw_bucket bucket;
  int r = get_obj_ref(obj, &ref, &bucket);
  if (r < 0) {
    return r;
  }

  bufferlist outbl;

  return ref.ioctx.operate(ref.oid, op, &outbl);
}

int RGWRados::olh_init_modification_impl(RGWObjState& state, rgw_obj& olh_obj, string *op_tag)
{
  ObjectWriteOperation op;

  assert(olh_obj.get_instance().empty());

  bool has_tag = (state.exists && has_olh_tag(state.attrset));

  if (!state.exists) {
    op.create(true);
  } else {
    op.assert_exists();
  }

  /*
   * 3 possible cases: olh object doesn't exist, it exists as an olh, it exists as a regular object.
   * If it exists as a regular object we'll need to transform it into an olh. We'll do it in two
   * steps, first change its tag and set the olh pending attrs. Once write is done we'll need to
   * truncate it, remove extra attrs, and send it to the garbage collection. The bucket index olh
   * log will reflect that.
   *
   * Need to generate separate olh and obj tags, as olh can be colocated with object data. obj_tag
   * is used for object data instance, olh_tag for olh instance.
   */
  if (has_tag) {
    /* guard against racing writes */
    bucket_index_guard_olh_op(state, op);
  }

  if (!has_tag) {
    /* obj tag */
    string obj_tag;
    int ret = gen_rand_alphanumeric_lower(cct, &obj_tag, 32);
    if (ret < 0) {
      ldout(cct, 0) << "ERROR: gen_rand_alphanumeric_lower() returned ret=" << ret << dendl;
      return ret;
    }
    bufferlist bl;
    bl.append(obj_tag.c_str(), obj_tag.size());
    op.setxattr(RGW_ATTR_ID_TAG, bl);

    state.attrset[RGW_ATTR_ID_TAG] = bl;
    state.obj_tag = bl;

    /* olh tag */
    string olh_tag;
    ret = gen_rand_alphanumeric_lower(cct, &olh_tag, 32);
    if (ret < 0) {
      ldout(cct, 0) << "ERROR: gen_rand_alphanumeric_lower() returned ret=" << ret << dendl;
      return ret;
    }
    bufferlist olh_bl;
    olh_bl.append(olh_tag.c_str(), olh_tag.size());
    op.setxattr(RGW_ATTR_OLH_ID_TAG, olh_bl);

    state.attrset[RGW_ATTR_OLH_ID_TAG] = bl;
    state.olh_tag = olh_bl;
    state.is_olh = true;

    bufferlist verbl;
    op.setxattr(RGW_ATTR_OLH_VER, verbl);
  }

  bufferlist bl;
  RGWOLHPendingInfo pending_info;
  pending_info.time = ceph_clock_now(cct);
  ::encode(pending_info, bl);

#define OLH_PENDING_TAG_LEN 32
  /* tag will start with current time epoch, this so that entries are sorted by time */
  char buf[32];
  snprintf(buf, sizeof(buf), "%016llx", (unsigned long long)pending_info.time.sec());
  *op_tag = buf;

  string s;
  int ret = gen_rand_alphanumeric_lower(cct, &s, OLH_PENDING_TAG_LEN - op_tag->size());
  if (ret < 0) {
    ldout(cct, 0) << "ERROR: gen_rand_alphanumeric_lower() returned ret=" << ret << dendl;
    return ret;
  }
  op_tag->append(s);

  string attr_name = RGW_ATTR_OLH_PENDING_PREFIX;
  attr_name.append(*op_tag);

  op.setxattr(attr_name.c_str(), bl);

  ret = obj_operate(olh_obj, &op);
  if (ret < 0) {
    return ret;
  }

  state.exists = true;
  state.attrset[attr_name] = bl;

  return 0;
}

int RGWRados::olh_init_modification(RGWObjState& state, rgw_obj& obj, string *op_tag)
{
  int ret;

  ret = olh_init_modification_impl(state, obj, op_tag);
  if (ret == -EEXIST) {
    ret = -ECANCELED;
  }

  return ret;
}

int RGWRados::bucket_index_link_olh(RGWObjState& olh_state, rgw_obj& obj_instance, bool delete_marker,
                                    const string& op_tag,
                                    struct rgw_bucket_dir_entry_meta *meta,
                                    uint64_t olh_epoch)
{
  rgw_rados_ref ref;
  rgw_bucket bucket;
  int r = get_obj_ref(obj_instance, &ref, &bucket);
  if (r < 0) {
    return r;
  }

  BucketShard bs(this);
  int ret = bs.init(bucket, obj_instance);
  if (ret < 0) {
    ldout(cct, 5) << "bs.init() returned ret=" << ret << dendl;
    return ret;
  }

  cls_rgw_obj_key key(obj_instance.get_index_key_name(), obj_instance.get_instance());
  ret = cls_rgw_bucket_link_olh(bs.index_ctx, bs.bucket_obj, key, olh_state.olh_tag, delete_marker, op_tag, meta, olh_epoch,
                                zone_public_config.log_data);
  if (ret < 0) {
    return ret;
  }

  return 0;
}

void RGWRados::bucket_index_guard_olh_op(RGWObjState& olh_state, ObjectOperation& op)
{
  ldout(cct, 20) << __func__ << "(): olh_state.olh_tag=" << string(olh_state.olh_tag.c_str(), olh_state.olh_tag.length()) << dendl;
  op.cmpxattr(RGW_ATTR_OLH_ID_TAG, CEPH_OSD_CMPXATTR_OP_EQ, olh_state.olh_tag);
}

int RGWRados::bucket_index_unlink_instance(rgw_obj& obj_instance, const string& op_tag, uint64_t olh_epoch)
{
  rgw_rados_ref ref;
  rgw_bucket bucket;
  int r = get_obj_ref(obj_instance, &ref, &bucket);
  if (r < 0) {
    return r;
  }

  BucketShard bs(this);
  int ret = bs.init(bucket, obj_instance);
  if (ret < 0) {
    ldout(cct, 5) << "bs.init() returned ret=" << ret << dendl;
    return ret;
  }

  cls_rgw_obj_key key(obj_instance.get_index_key_name(), obj_instance.get_instance());
  ret = cls_rgw_bucket_unlink_instance(bs.index_ctx, bs.bucket_obj, key, op_tag, olh_epoch, zone_public_config.log_data);
  if (ret < 0) {
    return ret;
  }

  return 0;
}

int RGWRados::bucket_index_read_olh_log(RGWObjState& state, rgw_obj& obj_instance, uint64_t ver_marker,
                                        map<uint64_t, vector<rgw_bucket_olh_log_entry> > *log,
                                        bool *is_truncated)
{
  rgw_rados_ref ref;
  rgw_bucket bucket;
  int r = get_obj_ref(obj_instance, &ref, &bucket);
  if (r < 0) {
    return r;
  }

  BucketShard bs(this);
  int ret = bs.init(bucket, obj_instance);
  if (ret < 0) {
    ldout(cct, 5) << "bs.init() returned ret=" << ret << dendl;
    return ret;
  }

  string olh_tag(state.olh_tag.c_str(), state.olh_tag.length());

  cls_rgw_obj_key key(obj_instance.get_index_key_name(), string());

  ObjectReadOperation op;

  ret = cls_rgw_get_olh_log(bs.index_ctx, bs.bucket_obj, op, key, ver_marker, olh_tag, log, is_truncated);
  if (ret < 0)
    return ret;

  return 0;
}

int RGWRados::bucket_index_trim_olh_log(RGWObjState& state, rgw_obj& obj_instance, uint64_t ver)
{
  rgw_rados_ref ref;
  rgw_bucket bucket;
  int r = get_obj_ref(obj_instance, &ref, &bucket);
  if (r < 0) {
    return r;
  }

  BucketShard bs(this);
  int ret = bs.init(bucket, obj_instance);
  if (ret < 0) {
    ldout(cct, 5) << "bs.init() returned ret=" << ret << dendl;
    return ret;
  }

  string olh_tag(state.olh_tag.c_str(), state.olh_tag.length());

  cls_rgw_obj_key key(obj_instance.get_index_key_name(), string());

  ObjectWriteOperation op;

  cls_rgw_trim_olh_log(op, key, ver, olh_tag);

  ret = bs.index_ctx.operate(bs.bucket_obj, &op);
  if (ret < 0)
    return ret;

  return 0;
}

int RGWRados::bucket_index_clear_olh(RGWObjState& state, rgw_obj& obj_instance)
{
  rgw_rados_ref ref;
  rgw_bucket bucket;
  int r = get_obj_ref(obj_instance, &ref, &bucket);
  if (r < 0) {
    return r;
  }

  BucketShard bs(this);
  int ret = bs.init(bucket, obj_instance);
  if (ret < 0) {
    ldout(cct, 5) << "bs.init() returned ret=" << ret << dendl;
    return ret;
  }

  string olh_tag(state.olh_tag.c_str(), state.olh_tag.length());

  cls_rgw_obj_key key(obj_instance.get_index_key_name(), string());

  ret = cls_rgw_clear_olh(bs.index_ctx, bs.bucket_obj, key, olh_tag);
  if (ret < 0) {
    ldout(cct, 5) << "cls_rgw_clear_olh() returned ret=" << ret << dendl;
    return ret;
  }

  return 0;
}

int RGWRados::apply_olh_log(RGWObjectCtx& obj_ctx, RGWObjState& state, RGWBucketInfo& bucket_info, rgw_obj& obj,
                            bufferlist& olh_tag, map<uint64_t, vector<rgw_bucket_olh_log_entry> >& log,
                            uint64_t *plast_ver)
{
  if (log.empty()) {
    return 0;
  }

  librados::ObjectWriteOperation op;

  uint64_t last_ver = log.rbegin()->first;
  *plast_ver = last_ver;

  map<uint64_t, vector<rgw_bucket_olh_log_entry> >::iterator iter = log.begin();

  op.cmpxattr(RGW_ATTR_OLH_ID_TAG, CEPH_OSD_CMPXATTR_OP_EQ, olh_tag);
  op.cmpxattr(RGW_ATTR_OLH_VER, CEPH_OSD_CMPXATTR_OP_GT, last_ver);

  bool need_to_link = false;
  cls_rgw_obj_key key;
  bool delete_marker = false;
  list<cls_rgw_obj_key> remove_instances;
  bool need_to_remove = false;

  for (iter = log.begin(); iter != log.end(); ++iter) {
    vector<rgw_bucket_olh_log_entry>::iterator viter = iter->second.begin();
    for (; viter != iter->second.end(); ++viter) {
      rgw_bucket_olh_log_entry& entry = *viter;
      ldout(cct, 20) << "olh_log_entry: op=" << (int)entry.op
                     << " key=" << entry.key.name << "[" << entry.key.instance << "] "
                     << (entry.delete_marker ? "(delete)" : "") << dendl;
      switch (entry.op) {
      case CLS_RGW_OLH_OP_REMOVE_INSTANCE:
        remove_instances.push_back(entry.key);
        break;
      case CLS_RGW_OLH_OP_LINK_OLH:
        need_to_link = true;
        need_to_remove = false;
        key = entry.key;
        delete_marker = entry.delete_marker;
        break;
      case CLS_RGW_OLH_OP_UNLINK_OLH:
        need_to_remove = true;
        need_to_link = false;
        break;
      default:
        ldout(cct, 0) << "ERROR: apply_olh_log: invalid op: " << (int)entry.op << dendl;
        return -EIO;
      }
      string attr_name = RGW_ATTR_OLH_PENDING_PREFIX;
      attr_name.append(entry.op_tag);
      op.rmxattr(attr_name.c_str());
    }
  }

  rgw_rados_ref ref;
  rgw_bucket bucket;
  int r = get_obj_ref(obj, &ref, &bucket);
  if (r < 0) {
    return r;
  }

  if (need_to_link) {
    rgw_obj target(bucket, key.name);
    target.set_instance(key.instance);
    RGWOLHInfo info;
    info.target = target;
    info.removed = delete_marker;
    bufferlist bl;
    ::encode(info, bl);
    op.setxattr(RGW_ATTR_OLH_INFO, bl);
  }

  /* first remove object instances */
  for (list<cls_rgw_obj_key>::iterator liter = remove_instances.begin();
       liter != remove_instances.end(); ++liter) {
    cls_rgw_obj_key& key = *liter;
    rgw_obj obj_instance(bucket, key.name);
    obj_instance.set_instance(key.instance);
    int ret = delete_obj(obj_ctx, bucket_info, obj_instance, 0, RGW_BILOG_FLAG_VERSIONED_OP);
    if (ret < 0 && ret != -ENOENT) {
      ldout(cct, 0) << "ERROR: delete_obj() returned " << ret << " obj_instance=" << obj_instance << dendl;
      return ret;
    }
  }

  /* update olh object */
  r = ref.ioctx.operate(ref.oid, &op);
  if (r == -ECANCELED) {
    r = 0;
  }
  if (r < 0) {
    ldout(cct, 0) << "ERROR: could not apply olh update, r=" << r << dendl;
    return r;
  }

  r = bucket_index_trim_olh_log(state, obj, last_ver);
  if (r < 0) {
    ldout(cct, 0) << "ERROR: could not trim olh log, r=" << r << dendl;
    return r;
  }

  if (need_to_remove) {
    ObjectWriteOperation rm_op;

    rm_op.cmpxattr(RGW_ATTR_OLH_ID_TAG, CEPH_OSD_CMPXATTR_OP_EQ, olh_tag);
    rm_op.cmpxattr(RGW_ATTR_OLH_VER, CEPH_OSD_CMPXATTR_OP_GT, last_ver);
    cls_obj_check_prefix_exist(rm_op, RGW_ATTR_OLH_PENDING_PREFIX, true); /* fail if found one of these, pending modification */
    rm_op.remove();

    r = ref.ioctx.operate(ref.oid, &rm_op);
    if (r == -ECANCELED) {
      return 0; /* someone else won this race */
    } else {
      /* 
       * only clear if was successful, otherwise we might clobber pending operations on this object
       */
      r = bucket_index_clear_olh(state, obj);
      if (r < 0) {
        ldout(cct, 0) << "ERROR: could not clear bucket index olh entries r=" << r << dendl;
        return r;
      }
    }
  }

  return 0;
}

/*
 * read olh log and apply it
 */
int RGWRados::update_olh(RGWObjectCtx& obj_ctx, RGWObjState *state, RGWBucketInfo& bucket_info, rgw_obj& obj)
{
  map<uint64_t, vector<rgw_bucket_olh_log_entry> > log;
  bool is_truncated;
  uint64_t ver_marker = 0;

  do {
    int ret = bucket_index_read_olh_log(*state, obj, ver_marker, &log, &is_truncated);
    if (ret < 0) {
      return ret;
    }
    ret = apply_olh_log(obj_ctx, *state, bucket_info, obj, state->olh_tag, log, &ver_marker);
    if (ret < 0) {
      return ret;
    }
  } while (is_truncated);

  return 0;
}

int RGWRados::set_olh(RGWObjectCtx& obj_ctx, RGWBucketInfo& bucket_info, rgw_obj& target_obj, bool delete_marker, rgw_bucket_dir_entry_meta *meta,
                      uint64_t olh_epoch)
{
  string op_tag;

  rgw_obj olh_obj = target_obj;
  olh_obj.clear_instance();

  RGWObjState *state = NULL;

  int ret = 0;
  int i;

#define MAX_ECANCELED_RETRY 100
  for (i = 0; i < MAX_ECANCELED_RETRY; i++) {
    if (ret == -ECANCELED) {
      obj_ctx.invalidate(olh_obj);
    }

    ret = get_obj_state(&obj_ctx, olh_obj, &state, NULL, false); /* don't follow olh */
    if (ret < 0) {
      return ret;
    }

    ret = olh_init_modification(*state, olh_obj, &op_tag);
    if (ret < 0) {
      ldout(cct, 20) << "olh_init_modification() target_obj=" << target_obj << " delete_marker=" << (int)delete_marker << " returned " << ret << dendl;
      if (ret == -ECANCELED) {
        continue;
      }
      return ret;
    }
    ret = bucket_index_link_olh(*state, target_obj, delete_marker, op_tag, meta, olh_epoch);
    if (ret < 0) {
      ldout(cct, 20) << "bucket_index_link_olh() target_obj=" << target_obj << " delete_marker=" << (int)delete_marker << " returned " << ret << dendl;
      if (ret == -ECANCELED) {
        continue;
      }
      return ret;
    }
    break;
  }

  if (i == MAX_ECANCELED_RETRY) {
    ldout(cct, 0) << "ERROR: exceeded max ECANCELED retries, aborting (EIO)" << dendl;
    return -EIO;
  }

  ret = update_olh(obj_ctx, state, bucket_info, olh_obj);
  if (ret == -ECANCELED) { /* already did what we needed, no need to retry, raced with another user */
    ret = 0;
  }
  if (ret < 0) {
    ldout(cct, 20) << "update_olh() target_obj=" << target_obj << " returned " << ret << dendl;
    return ret;
  }

  return 0;
}

int RGWRados::unlink_obj_instance(RGWObjectCtx& obj_ctx, RGWBucketInfo& bucket_info, rgw_obj& target_obj,
                                  uint64_t olh_epoch)
{
  string op_tag;

  rgw_obj olh_obj = target_obj;
  olh_obj.clear_instance();

  RGWObjState *state = NULL;

  int ret = 0;
  int i;

  for (i = 0; i < MAX_ECANCELED_RETRY; i++) {
    if (ret == -ECANCELED) {
      obj_ctx.invalidate(olh_obj);
    }

    ret = get_obj_state(&obj_ctx, olh_obj, &state, NULL, false); /* don't follow olh */
    if (ret < 0)
      return ret;

    ret = olh_init_modification(*state, olh_obj, &op_tag);
    if (ret < 0) {
      ldout(cct, 20) << "olh_init_modification() target_obj=" << target_obj << " returned " << ret << dendl;
      if (ret == -ECANCELED) {
        continue;
      }
      return ret;
    }

    ret = bucket_index_unlink_instance(target_obj, op_tag, olh_epoch);
    if (ret < 0) {
      ldout(cct, 20) << "bucket_index_link_olh() target_obj=" << target_obj << " returned " << ret << dendl;
      if (ret == -ECANCELED) {
        continue;
      }
      return ret;
    }
    break;
  }

  if (i == MAX_ECANCELED_RETRY) {
    ldout(cct, 0) << "ERROR: exceeded max ECANCELED retries, aborting (EIO)" << dendl;
    return -EIO;
  }

  ret = update_olh(obj_ctx, state, bucket_info, olh_obj);
  if (ret == -ECANCELED) { /* already did what we needed, no need to retry, raced with another user */
    return 0;
  }
  if (ret < 0) {
    ldout(cct, 20) << "update_olh() target_obj=" << target_obj << " returned " << ret << dendl;
    return ret;
  }

  return 0;
}

void RGWRados::gen_rand_obj_instance_name(rgw_obj *target_obj)
{
#define OBJ_INSTANCE_LEN 32
  char buf[OBJ_INSTANCE_LEN + 1];

  gen_rand_alphanumeric_no_underscore(cct, buf, OBJ_INSTANCE_LEN); /* don't want it to get url escaped,
                                                                      no underscore for instance name due to the way we encode the raw keys */

  target_obj->set_instance(buf);
}

static void filter_attrset(map<string, bufferlist>& unfiltered_attrset, const string& check_prefix,
                           map<string, bufferlist> *attrset)
{
  attrset->clear();
  map<string, bufferlist>::iterator iter;
  for (iter = unfiltered_attrset.lower_bound(check_prefix);
       iter != unfiltered_attrset.end(); ++iter) {
    if (!str_startswith(iter->first, check_prefix))
      break;
    (*attrset)[iter->first] = iter->second;
  }
}

int RGWRados::get_olh(rgw_obj& obj, RGWOLHInfo *olh)
{
  map<string, bufferlist> unfiltered_attrset;

  ObjectReadOperation op;
  op.getxattrs(&unfiltered_attrset, NULL);

  bufferlist outbl;
  int r = obj_operate(obj, &op);

  if (r < 0) {
    return r;
  }
  map<string, bufferlist> attrset;

  filter_attrset(unfiltered_attrset, RGW_ATTR_OLH_PREFIX, &attrset);

  map<string, bufferlist>::iterator iter = attrset.find(RGW_ATTR_OLH_INFO);
  if (iter == attrset.end()) { /* not an olh */
    return -EINVAL;
  }

  try {
    bufferlist::iterator biter = iter->second.begin();
    ::decode(*olh, biter);
  } catch (buffer::error& err) {
    ldout(cct, 0) << "ERROR: failed to decode olh info" << dendl;
    return -EIO;
  }

  return 0;
}

void RGWRados::check_pending_olh_entries(map<string, bufferlist>& pending_entries, 
                                         map<string, bufferlist> *rm_pending_entries)
{
  map<string, bufferlist>::iterator iter = pending_entries.begin();

  utime_t now = ceph_clock_now(cct);

  while (iter != pending_entries.end()) {
    bufferlist::iterator biter = iter->second.begin();
    RGWOLHPendingInfo pending_info;
    try {
      ::decode(pending_info, biter);
    } catch (buffer::error& err) {
      /* skipping bad entry, we could remove it but it might hide a bug */
      ldout(cct, 0) << "ERROR: failed to decode pending entry " << iter->first << dendl;
      ++iter;
      continue;
    }

    map<string, bufferlist>::iterator cur_iter = iter;
    ++iter;
    if (now - pending_info.time >= cct->_conf->rgw_olh_pending_timeout_sec) {
      (*rm_pending_entries)[cur_iter->first] = cur_iter->second;
      pending_entries.erase(cur_iter);
    } else {
      /* entries names are sorted by time (rounded to a second) */
      break;
    }
  }
}

int RGWRados::remove_olh_pending_entries(RGWObjState& state, rgw_obj& olh_obj, map<string, bufferlist>& pending_attrs)
{
  ObjectWriteOperation op;

  bucket_index_guard_olh_op(state, op);

  for (map<string, bufferlist>::iterator iter = pending_attrs.begin(); iter != pending_attrs.end(); ++iter) {
    op.rmxattr(iter->first.c_str());
  }

  rgw_rados_ref ref;
  rgw_bucket bucket;
  int r = get_obj_ref(olh_obj, &ref, &bucket);
  if (r < 0) {
    return r;
  }

  /* update olh object */
  r = ref.ioctx.operate(ref.oid, &op);
  if (r == -ENOENT || r == -ECANCELED) {
    /* raced with some other change, shouldn't sweat about it */
    r = 0;
  }
  if (r < 0) {
    ldout(cct, 0) << "ERROR: could not apply olh update, r=" << r << dendl;
    return r;
  }

  return 0;
}

int RGWRados::follow_olh(RGWObjectCtx& obj_ctx, RGWObjState *state, rgw_obj& olh_obj, rgw_obj *target)
{
  map<string, bufferlist> pending_entries;
  filter_attrset(state->attrset, RGW_ATTR_OLH_PENDING_PREFIX, &pending_entries);

  map<string, bufferlist> rm_pending_entries;
  check_pending_olh_entries(pending_entries, &rm_pending_entries);

  if (!rm_pending_entries.empty()) {
    int ret = remove_olh_pending_entries(*state, olh_obj, rm_pending_entries);
    if (ret < 0) {
      ldout(cct, 20) << "ERROR: rm_pending_entries returned ret=" << ret << dendl;
      return ret;
    }
  }
  if (!pending_entries.empty()) {
    ldout(cct, 20) << __func__ << "(): found pending entries, need to update_olh() on bucket=" << olh_obj.bucket << dendl;

    /* we could save a few cpu cycles if we drilled through all the layers and passed the bucket
     * info in, but this is supposed to be a rare call and it doesn't seem compelling enough
     * for cluttering everything
     */
    RGWBucketInfo bucket_info;
    int ret = get_bucket_instance_info(obj_ctx, olh_obj.bucket, bucket_info, NULL, NULL);
    if (ret < 0) {
      ldout(cct, 0) << "ERROR: get_bucket_instance_info() returned " << ret << " olh_obj.bucket=" << olh_obj.bucket << dendl;
    }
    ret = update_olh(obj_ctx, state, bucket_info, olh_obj);
    if (ret < 0) {
      return ret;
    }
  }

  map<string, bufferlist>::iterator iter = state->attrset.find(RGW_ATTR_OLH_INFO);
  assert(iter != state->attrset.end());
  RGWOLHInfo olh;
  try {
    bufferlist::iterator biter = iter->second.begin();
    ::decode(olh, biter);
  } catch (buffer::error& err) {
    ldout(cct, 0) << "ERROR: failed to decode olh info" << dendl;
    return -EIO;
  }

  if (olh.removed) {
    return -ENOENT;
  }

  *target = olh.target;

  return 0;
}

int RGWRados::raw_obj_stat(rgw_obj& obj, uint64_t *psize, time_t *pmtime, uint64_t *epoch,
                           map<string, bufferlist> *attrs, bufferlist *first_chunk,
                           RGWObjVersionTracker *objv_tracker)
{
  rgw_rados_ref ref;
  rgw_bucket bucket;
  int r = get_obj_ref(obj, &ref, &bucket);
  if (r < 0) {
    return r;
  }

  map<string, bufferlist> unfiltered_attrset;
  uint64_t size = 0;
  time_t mtime = 0;

  ObjectReadOperation op;
  if (objv_tracker) {
    objv_tracker->prepare_op_for_read(&op);
  }
  if (attrs) {
    op.getxattrs(&unfiltered_attrset, NULL);
  }
  if (psize || pmtime) {
    op.stat(&size, &mtime, NULL);
  }
  if (first_chunk) {
    op.read(0, cct->_conf->rgw_max_chunk_size, first_chunk, NULL);
  }
  bufferlist outbl;
  r = ref.ioctx.operate(ref.oid, &op, &outbl);

  if (epoch) {
    *epoch = ref.ioctx.get_last_version();
  }

  if (r < 0)
    return r;

  if (psize)
    *psize = size;
  if (pmtime)
    *pmtime = mtime;
  if (attrs) {
    filter_attrset(unfiltered_attrset, RGW_ATTR_PREFIX, attrs);
  }

  return 0;
}

int RGWRados::get_bucket_stats(rgw_bucket& bucket, string *bucket_ver, string *master_ver,
    map<RGWObjCategory, RGWStorageStats>& stats, string *max_marker)
{
  map<string, rgw_bucket_dir_header> headers;
  map<int, string> bucket_instance_ids;
  int r = cls_bucket_head(bucket, headers, &bucket_instance_ids);
  if (r < 0)
    return r;

  assert(headers.size() == bucket_instance_ids.size());

  map<string, rgw_bucket_dir_header>::iterator iter = headers.begin();
  map<int, string>::iterator viter = bucket_instance_ids.begin();
  BucketIndexShardsManager ver_mgr;
  BucketIndexShardsManager master_ver_mgr;
  BucketIndexShardsManager marker_mgr;
  char buf[64];
  for(; iter != headers.end(); ++iter, ++viter) {
    accumulate_raw_stats(iter->second, stats);
    snprintf(buf, sizeof(buf), "%lu", iter->second.ver);
    ver_mgr.add(viter->first, string(buf));
    snprintf(buf, sizeof(buf), "%lu", iter->second.master_ver);
    master_ver_mgr.add(viter->first, string(buf));
    marker_mgr.add(viter->first, iter->second.max_marker);
  }
  ver_mgr.to_string(bucket_ver);
  master_ver_mgr.to_string(master_ver);
  marker_mgr.to_string(max_marker);
  return 0;
}

class RGWGetBucketStatsContext : public RGWGetDirHeader_CB {
  RGWGetBucketStats_CB *cb;
  uint32_t pendings;
  map<RGWObjCategory, RGWStorageStats> stats;
  int ret_code;
  bool should_cb;
  Mutex lock;

public:
  RGWGetBucketStatsContext(RGWGetBucketStats_CB *_cb, uint32_t _pendings)
    : cb(_cb), pendings(_pendings), stats(), ret_code(0), should_cb(true),
    lock("RGWGetBucketStatsContext") {}

  void handle_response(int r, rgw_bucket_dir_header& header) {
    Mutex::Locker l(lock);
    if (should_cb) {
      if ( r >= 0) {
        accumulate_raw_stats(header, stats);
      } else {
        ret_code = r;
      }

      // Are we all done?
      if (--pendings == 0) {
        if (!ret_code) {
          cb->set_response(&stats);
        }
        cb->handle_response(ret_code);
        cb->put();
      }
    }
  }

  void unset_cb() {
    Mutex::Locker l(lock);
    should_cb = false;
  }
};

int RGWRados::get_bucket_stats_async(rgw_bucket& bucket, RGWGetBucketStats_CB *ctx)
{
  RGWBucketInfo binfo;
  RGWObjectCtx obj_ctx(this);

  int r = get_bucket_instance_info(obj_ctx, bucket, binfo, NULL, NULL);
  if (r < 0)
    return r;

  int num_aio = 0;
  RGWGetBucketStatsContext *get_ctx = new RGWGetBucketStatsContext(ctx, binfo.num_shards);
  assert(get_ctx);
  r = cls_bucket_head_async(bucket, get_ctx, &num_aio);
  get_ctx->put();
  if (r < 0) {
    ctx->put();
    if (num_aio) {
      get_ctx->unset_cb();
    }
  }
  return r;
}

class RGWGetUserStatsContext : public RGWGetUserHeader_CB {
  RGWGetUserStats_CB *cb;

public:
  RGWGetUserStatsContext(RGWGetUserStats_CB *_cb) : cb(_cb) {}
  void handle_response(int r, cls_user_header& header) {
    cls_user_stats& hs = header.stats;
    if (r >= 0) {
      RGWStorageStats stats;

      stats.num_kb = (hs.total_bytes + 1023) / 1024;
      stats.num_kb_rounded = (hs.total_bytes_rounded + 1023) / 1024;
      stats.num_objects = hs.total_entries;

      cb->set_response(stats);
    }

    cb->handle_response(r);

    cb->put();
  }
};

int RGWRados::get_user_stats(const string& user, RGWStorageStats& stats)
{
  cls_user_header header;
  int r = cls_user_get_header(user, &header);
  if (r < 0)
    return r;

  cls_user_stats& hs = header.stats;

  stats.num_kb = (hs.total_bytes + 1023) / 1024;
  stats.num_kb_rounded = (hs.total_bytes_rounded + 1023) / 1024;
  stats.num_objects = hs.total_entries;

  return 0;
}

int RGWRados::get_user_stats_async(const string& user, RGWGetUserStats_CB *ctx)
{
  RGWGetUserStatsContext *get_ctx = new RGWGetUserStatsContext(ctx);
  int r = cls_user_get_header_async(user, get_ctx);
  if (r < 0) {
    ctx->put();
    delete get_ctx;
    return r;
  }

  return 0;
}

void RGWRados::get_bucket_instance_entry(rgw_bucket& bucket, string& entry)
{
  entry = bucket.name + ":" + bucket.bucket_id;
}

void RGWRados::get_bucket_meta_oid(rgw_bucket& bucket, string& oid)
{
  string entry;
  get_bucket_instance_entry(bucket, entry);
  oid = RGW_BUCKET_INSTANCE_MD_PREFIX + entry;
}

void RGWRados::get_bucket_instance_obj(rgw_bucket& bucket, rgw_obj& obj)
{
  if (!bucket.oid.empty()) {
    obj.init(zone.domain_root, bucket.oid);
  } else {
    string oid;
    get_bucket_meta_oid(bucket, oid);
    obj.init(zone.domain_root, oid);
  }
}

int RGWRados::get_bucket_instance_info(RGWObjectCtx& obj_ctx, const string& meta_key, RGWBucketInfo& info,
                                       time_t *pmtime, map<string, bufferlist> *pattrs)
{
  int pos = meta_key.find(':');
  if (pos < 0) {
    return -EINVAL;
  }
  string oid = RGW_BUCKET_INSTANCE_MD_PREFIX + meta_key;

  return get_bucket_instance_from_oid(obj_ctx, oid, info, pmtime, pattrs);
}

int RGWRados::get_bucket_instance_info(RGWObjectCtx& obj_ctx, rgw_bucket& bucket, RGWBucketInfo& info,
                                       time_t *pmtime, map<string, bufferlist> *pattrs)
{
  string oid;
  if (bucket.oid.empty()) {
    get_bucket_meta_oid(bucket, oid);
  } else {
    oid = bucket.oid;
  }

  return get_bucket_instance_from_oid(obj_ctx, oid, info, pmtime, pattrs);
}

int RGWRados::get_bucket_instance_from_oid(RGWObjectCtx& obj_ctx, string& oid, RGWBucketInfo& info,
                                           time_t *pmtime, map<string, bufferlist> *pattrs,
                                           rgw_cache_entry_info *cache_info)
{
  ldout(cct, 20) << "reading from " << zone.domain_root << ":" << oid << dendl;

  bufferlist epbl;

  int ret = rgw_get_system_obj(this, obj_ctx, zone.domain_root, oid, epbl, &info.objv_tracker, pmtime, pattrs, cache_info);
  if (ret < 0) {
    return ret;
  }

  bufferlist::iterator iter = epbl.begin();
  try {
    ::decode(info, iter);
  } catch (buffer::error& err) {
    ldout(cct, 0) << "ERROR: could not decode buffer info, caught buffer::error" << dendl;
    return -EIO;
  }
  info.bucket.oid = oid;
  return 0;
}

int RGWRados::get_bucket_entrypoint_info(RGWObjectCtx& obj_ctx, const string& bucket_name,
                                         RGWBucketEntryPoint& entry_point,
                                         RGWObjVersionTracker *objv_tracker,
                                         time_t *pmtime,
                                         map<string, bufferlist> *pattrs,
                                         rgw_cache_entry_info *cache_info)
{
  bufferlist bl;

  int ret = rgw_get_system_obj(this, obj_ctx, zone.domain_root, bucket_name, bl, objv_tracker, pmtime, pattrs, cache_info);
  if (ret < 0) {
    return ret;
  }

  bufferlist::iterator iter = bl.begin();
  try {
    ::decode(entry_point, iter);
  } catch (buffer::error& err) {
    ldout(cct, 0) << "ERROR: could not decode buffer info, caught buffer::error" << dendl;
    return -EIO;
  }
  return 0;
}

int RGWRados::convert_old_bucket_info(RGWObjectCtx& obj_ctx, string& bucket_name)
{
  RGWBucketEntryPoint entry_point;
  time_t ep_mtime;
  RGWObjVersionTracker ot;
  map<string, bufferlist> attrs;
  RGWBucketInfo info;

  ldout(cct, 10) << "RGWRados::convert_old_bucket_info(): bucket=" << bucket_name << dendl;

  int ret = get_bucket_entrypoint_info(obj_ctx, bucket_name, entry_point, &ot, &ep_mtime, &attrs);
  if (ret < 0) {
    ldout(cct, 0) << "ERROR: get_bucket_entrypont_info() returned " << ret << " bucket=" << bucket_name << dendl;
    return ret;
  }

  if (!entry_point.has_bucket_info) {
    /* already converted! */
    return 0;
  }

  info = entry_point.old_bucket_info;
  info.bucket.oid = bucket_name;
  info.ep_objv = ot.read_version;

  ot.generate_new_write_ver(cct);

  ret = put_linked_bucket_info(info, false, ep_mtime, &ot.write_version, &attrs, true);
  if (ret < 0) {
    ldout(cct, 0) << "ERROR: failed to put_linked_bucket_info(): " << ret << dendl;
  }

  return 0;
}

struct bucket_info_entry {
  RGWBucketInfo info;
  time_t mtime;
  map<string, bufferlist> attrs;
};

static RGWChainedCacheImpl<bucket_info_entry> binfo_cache;

int RGWRados::get_bucket_info(RGWObjectCtx& obj_ctx, const string& bucket_name, RGWBucketInfo& info,
                              time_t *pmtime, map<string, bufferlist> *pattrs)
{
  bucket_info_entry e;
  if (binfo_cache.find(bucket_name, &e)) {
    info = e.info;
    if (pattrs)
      *pattrs = e.attrs;
    if (pmtime)
      *pmtime = e.mtime;
    return 0;
  }

  bufferlist bl;

  RGWBucketEntryPoint entry_point;
  time_t ep_mtime;
  RGWObjVersionTracker ot;
  rgw_cache_entry_info entry_cache_info;
  int ret = get_bucket_entrypoint_info(obj_ctx, bucket_name, entry_point, &ot, &ep_mtime, pattrs, &entry_cache_info);
  if (ret < 0) {
    info.bucket.name = bucket_name; /* only init this field */
    return ret;
  }

  if (entry_point.has_bucket_info) {
    info = entry_point.old_bucket_info;
    info.bucket.oid = bucket_name;
    info.ep_objv = ot.read_version;
    ldout(cct, 20) << "rgw_get_bucket_info: old bucket info, bucket=" << info.bucket << " owner " << info.owner << dendl;
    return 0;
  }

  /* data is in the bucket instance object, we need to get attributes from there, clear everything
   * that we got
   */
  if (pattrs) {
    pattrs->clear();
  }

  ldout(cct, 20) << "rgw_get_bucket_info: bucket instance: " << entry_point.bucket << dendl;

  if (pattrs)
    pattrs->clear();

  /* read bucket instance info */

  string oid;
  get_bucket_meta_oid(entry_point.bucket, oid);

  rgw_cache_entry_info cache_info;

  ret = get_bucket_instance_from_oid(obj_ctx, oid, e.info, &e.mtime, &e.attrs, &cache_info);
  e.info.ep_objv = ot.read_version;
  info = e.info;
  if (ret < 0) {
    info.bucket.name = bucket_name;
    return ret;
  }

  if (pmtime)
    *pmtime = e.mtime;
  if (pattrs)
    *pattrs = e.attrs;

  list<rgw_cache_entry_info *> cache_info_entries;
  cache_info_entries.push_back(&entry_cache_info);
  cache_info_entries.push_back(&cache_info);


  /* chain to both bucket entry point and bucket instance */
  if (!binfo_cache.put(this, bucket_name, &e, cache_info_entries)) {
    ldout(cct, 20) << "couldn't put binfo cache entry, might have raced with data changes" << dendl;
  }

  return 0;
}

int RGWRados::put_bucket_entrypoint_info(const string& bucket_name, RGWBucketEntryPoint& entry_point,
                                         bool exclusive, RGWObjVersionTracker& objv_tracker, time_t mtime,
                                         map<string, bufferlist> *pattrs)
{
  bufferlist epbl;
  ::encode(entry_point, epbl);
  return rgw_bucket_store_info(this, bucket_name, epbl, exclusive, pattrs, &objv_tracker, mtime);
}

int RGWRados::put_bucket_instance_info(RGWBucketInfo& info, bool exclusive,
                              time_t mtime, map<string, bufferlist> *pattrs)
{
  info.has_instance_obj = true;
  bufferlist bl;

  ::encode(info, bl);

  string key;
  get_bucket_instance_entry(info.bucket, key); /* when we go through meta api, we don't use oid directly */
  return rgw_bucket_instance_store_info(this, key, bl, exclusive, pattrs, &info.objv_tracker, mtime);
}

int RGWRados::put_linked_bucket_info(RGWBucketInfo& info, bool exclusive, time_t mtime, obj_version *pep_objv,
                                     map<string, bufferlist> *pattrs, bool create_entry_point)
{
  bufferlist bl;

  bool create_head = !info.has_instance_obj || create_entry_point;

  int ret = put_bucket_instance_info(info, exclusive, mtime, pattrs);
  if (ret < 0) {
    return ret;
  }

  if (!create_head)
    return 0; /* done! */

  RGWBucketEntryPoint entry_point;
  entry_point.bucket = info.bucket;
  entry_point.owner = info.owner;
  entry_point.creation_time = info.creation_time;
  entry_point.linked = true;
  RGWObjVersionTracker ot;
  if (pep_objv && !pep_objv->tag.empty()) {
    ot.write_version = *pep_objv;
  } else {
    ot.generate_new_write_ver(cct);
    if (pep_objv) {
      *pep_objv = ot.write_version;
    }
  }
  ret = put_bucket_entrypoint_info(info.bucket.name, entry_point, exclusive, ot, mtime, NULL); 
  if (ret < 0)
    return ret;

  return 0;
}

int RGWRados::omap_get_vals(rgw_obj& obj, bufferlist& header, const string& marker, uint64_t count, std::map<string, bufferlist>& m)
{
  rgw_rados_ref ref;
  rgw_bucket bucket;
  int r = get_obj_ref(obj, &ref, &bucket);
  if (r < 0) {
    return r;
  }

  r = ref.ioctx.omap_get_vals(ref.oid, marker, count, &m);
  if (r < 0)
    return r;

  return 0;
 
}

int RGWRados::omap_get_all(rgw_obj& obj, bufferlist& header, std::map<string, bufferlist>& m)
{
  string start_after;

  return omap_get_vals(obj, header, start_after, (uint64_t)-1, m);
}

int RGWRados::omap_set(rgw_obj& obj, std::string& key, bufferlist& bl)
{
  rgw_rados_ref ref;
  rgw_bucket bucket;
  int r = get_obj_ref(obj, &ref, &bucket);
  if (r < 0) {
    return r;
  }
  ldout(cct, 15) << "omap_set bucket=" << bucket << " oid=" << ref.oid << " key=" << key << dendl;

  map<string, bufferlist> m;
  m[key] = bl;

  r = ref.ioctx.omap_set(ref.oid, m);

  return r;
}

int RGWRados::omap_set(rgw_obj& obj, std::map<std::string, bufferlist>& m)
{
  rgw_rados_ref ref;
  rgw_bucket bucket;
  int r = get_obj_ref(obj, &ref, &bucket);
  if (r < 0) {
    return r;
  }

  r = ref.ioctx.omap_set(ref.oid, m);

  return r;
}

int RGWRados::omap_del(rgw_obj& obj, const std::string& key)
{
  rgw_rados_ref ref;
  rgw_bucket bucket;
  int r = get_obj_ref(obj, &ref, &bucket);
  if (r < 0) {
    return r;
  }

  set<string> k;
  k.insert(key);

  r = ref.ioctx.omap_rm_keys(ref.oid, k);
  return r;
}

int RGWRados::update_containers_stats(map<string, RGWBucketEnt>& m)
{
  map<string, RGWBucketEnt>::iterator iter;
  for (iter = m.begin(); iter != m.end(); ++iter) {
    RGWBucketEnt& ent = iter->second;
    rgw_bucket& bucket = ent.bucket;

    map<string, rgw_bucket_dir_header> headers;
    int r = cls_bucket_head(bucket, headers);
    if (r < 0)
      return r;

    map<string, rgw_bucket_dir_header>::iterator hiter = headers.begin();
    for (; hiter != headers.end(); ++hiter) {
      RGWObjCategory category = main_category;
      map<uint8_t, struct rgw_bucket_category_stats>::iterator iter = (hiter->second.stats).find((uint8_t)category);
      if (iter != hiter->second.stats.end()) {
        struct rgw_bucket_category_stats& stats = iter->second;
        ent.count += stats.num_entries;
        ent.size += stats.total_size;
        ent.size_rounded += stats.total_size_rounded;
      }
    }
  }

  return m.size();
}

int RGWRados::append_async(rgw_obj& obj, size_t size, bufferlist& bl)
{
  rgw_rados_ref ref;
  rgw_bucket bucket;
  int r = get_obj_ref(obj, &ref, &bucket);
  if (r < 0) {
    return r;
  }
  librados::AioCompletion *completion = rados->aio_create_completion(NULL, NULL, NULL);

  r = ref.ioctx.aio_append(ref.oid, completion, bl, size);
  completion->release();
  return r;
}

int RGWRados::distribute(const string& key, bufferlist& bl)
{
  /*
   * we were called before watch was initialized. This can only happen if we're updating some system
   * config object (e.g., zone info) during init. Don't try to distribute the cache info for these
   * objects, they're currently only read on startup anyway.
   */
  if (!watch_initialized)
    return 0;

  string notify_oid;
  pick_control_oid(key, notify_oid);

  ldout(cct, 10) << "distributing notification oid=" << notify_oid << " bl.length()=" << bl.length() << dendl;
  int r = control_pool_ctx.notify(notify_oid, 0, bl);
  return r;
}

int RGWRados::pool_iterate_begin(rgw_bucket& bucket, RGWPoolIterCtx& ctx)
{
  librados::IoCtx& io_ctx = ctx.io_ctx;
  librados::NObjectIterator& iter = ctx.iter;

  int r = open_bucket_data_ctx(bucket, io_ctx);
  if (r < 0)
    return r;

  iter = io_ctx.nobjects_begin();

  return 0;
}

int RGWRados::pool_iterate(RGWPoolIterCtx& ctx, uint32_t num, vector<RGWObjEnt>& objs,
                           bool *is_truncated, RGWAccessListFilter *filter)
{
  librados::IoCtx& io_ctx = ctx.io_ctx;
  librados::NObjectIterator& iter = ctx.iter;

  if (iter == io_ctx.nobjects_end())
    return -ENOENT;

  uint32_t i;

  for (i = 0; i < num && iter != io_ctx.nobjects_end(); ++i, ++iter) {
    RGWObjEnt e;

    string oid = iter->get_oid();
    ldout(cct, 20) << "RGWRados::pool_iterate: got " << oid << dendl;

    // fill it in with initial values; we may correct later
    if (filter && !filter->filter(oid, oid))
      continue;

    e.key.set(oid);
    objs.push_back(e);
  }

  if (is_truncated)
    *is_truncated = (iter != io_ctx.nobjects_end());

  return objs.size();
}
struct RGWAccessListFilterPrefix : public RGWAccessListFilter {
  string prefix;

  RGWAccessListFilterPrefix(const string& _prefix) : prefix(_prefix) {}
  virtual bool filter(string& name, string& key) {
    return (prefix.compare(key.substr(0, prefix.size())) == 0);
  }
};

int RGWRados::list_raw_objects(rgw_bucket& pool, const string& prefix_filter,
			       int max, RGWListRawObjsCtx& ctx, list<string>& oids,
			       bool *is_truncated)
{
  RGWAccessListFilterPrefix filter(prefix_filter);

  if (!ctx.initialized) {
    int r = pool_iterate_begin(pool, ctx.iter_ctx);
    if (r < 0) {
      lderr(cct) << "failed to list objects pool_iterate_begin() returned r=" << r << dendl;
      return r;
    }
    ctx.initialized = true;
  }

  vector<RGWObjEnt> objs;
  int r = pool_iterate(ctx.iter_ctx, max, objs, is_truncated, &filter);
  if (r < 0) {
    lderr(cct) << "failed to list objects pool_iterate returned r=" << r << dendl;
    return r;
  }

  vector<RGWObjEnt>::iterator iter;
  for (iter = objs.begin(); iter != objs.end(); ++iter) {
    oids.push_back(iter->key.name);
  }

  return oids.size();
}

int RGWRados::list_bi_log_entries(rgw_bucket& bucket, int shard_id, string& marker, uint32_t max,
                                  std::list<rgw_bi_log_entry>& result, bool *truncated)
{
  ldout(cct, 20) << __func__ << ": " << bucket << " marker " << marker << " shard_id=" << shard_id << " max " << max << dendl;
  result.clear();

  librados::IoCtx index_ctx;
  map<int, string> oids;
  map<int, cls_rgw_bi_log_list_ret> bi_log_lists;
  map<int, string> bucket_instance_ids;
  int r = open_bucket_index(bucket, index_ctx, oids, shard_id, &bucket_instance_ids);
  if (r < 0)
    return r;

  BucketIndexShardsManager marker_mgr;
  bool has_shards = (oids.size() > 1 || shard_id >= 0);
  // If there are multiple shards for the bucket index object, the marker
  // should have the pattern '{shard_id_1}#{shard_marker_1},{shard_id_2}#
  // {shard_marker_2}...', if there is no sharding, the bi_log_list should
  // only contain one record, and the key is the bucket instance id.
  r = marker_mgr.from_string(marker, shard_id);
  if (r < 0)
    return r;
 
  r = CLSRGWIssueBILogList(index_ctx, marker_mgr, max, oids, bi_log_lists, cct->_conf->rgw_bucket_index_max_aio)();
  if (r < 0)
    return r;

  vector<string> shard_ids_str;
  map<int, list<rgw_bi_log_entry>::iterator> vcurrents;
  map<int, list<rgw_bi_log_entry>::iterator> vends;
  if (truncated) {
    *truncated = false;
  }
  map<int, cls_rgw_bi_log_list_ret>::iterator miter = bi_log_lists.begin();
  for (; miter != bi_log_lists.end(); ++miter) {
    int shard_id = miter->first;
    vcurrents[shard_id] = miter->second.entries.begin();
    vends[shard_id] = miter->second.entries.end();
    if (truncated) {
      *truncated = (*truncated || miter->second.truncated);
    }
  }

  size_t total = 0;
  bool has_more = true;
  map<int, list<rgw_bi_log_entry>::iterator>::iterator viter;
  map<int, list<rgw_bi_log_entry>::iterator>::iterator eiter;
  while (total < max && has_more) {
    has_more = false;

    viter = vcurrents.begin();
    eiter = vends.begin();

    for (; total < max && viter != vcurrents.end(); ++viter, ++eiter) {
      assert (eiter != vends.end());

      int shard_id = viter->first;
      list<rgw_bi_log_entry>::iterator& liter = viter->second;

      if (liter == eiter->second){
        continue;
      }
      rgw_bi_log_entry& entry = *(liter);
      if (has_shards) {
        char buf[16];
        snprintf(buf, sizeof(buf), "%d", shard_id);
        string tmp_id;
        build_bucket_index_marker(buf, entry.id, &tmp_id);
        entry.id.swap(tmp_id);
      }
      marker_mgr.add(shard_id, entry.id);
      result.push_back(entry);
      total++;
      has_more = true;
      ++liter;
    }
  }

  if (truncated) {
    for (viter = vcurrents.begin(), eiter = vends.begin(); viter != vcurrents.end(); ++viter, ++eiter) {
      assert (eiter != vends.end());
      *truncated = (*truncated || (viter->second != eiter->second));
    }
  }

  // Refresh marker, if there are multiple shards, the output will look like
  // '{shard_oid_1}#{shard_marker_1},{shard_oid_2}#{shard_marker_2}...',
  // if there is no sharding, the simply marker (without oid) is returned
  if (has_shards) {
    marker_mgr.to_string(&marker);
  } else {
    if (!result.empty()) {
      marker = result.rbegin()->id;
    }
  }

  return 0;
}

int RGWRados::trim_bi_log_entries(rgw_bucket& bucket, int shard_id, string& start_marker, string& end_marker)
{
  librados::IoCtx index_ctx;
  map<int, string> bucket_objs;
  int r = open_bucket_index(bucket, index_ctx, bucket_objs, shard_id);
  if (r < 0)
    return r;

  BucketIndexShardsManager start_marker_mgr;
  r = start_marker_mgr.from_string(start_marker, shard_id);
  if (r < 0)
    return r;
  BucketIndexShardsManager end_marker_mgr;
  r = end_marker_mgr.from_string(end_marker, shard_id);
  if (r < 0)
    return r;

  return CLSRGWIssueBILogTrim(index_ctx, start_marker_mgr, end_marker_mgr, bucket_objs,
      cct->_conf->rgw_bucket_index_max_aio)();
}

int RGWRados::bi_get_instance(rgw_obj& obj, rgw_bucket_dir_entry *dirent)
{
  rgw_bucket bucket;
  rgw_rados_ref ref;
  int r = get_obj_ref(obj, &ref, &bucket);
  if (r < 0) {
    return r;
  }

  rgw_cls_bi_entry bi_entry;
  r = bi_get(bucket, obj, InstanceIdx, &bi_entry);
  if (r < 0 && r != -ENOENT) {
    ldout(cct, 0) << "ERROR: bi_get() returned r=" << r << dendl;
  }
  if (r < 0) {
    return r;
  }
  bufferlist::iterator iter = bi_entry.data.begin();
  try {
    ::decode(*dirent, iter);
  } catch (buffer::error& err) {
    ldout(cct, 0) << "ERROR: failed to decode bi_entry()" << dendl;
    return -EIO;
  }

  return 0;
}

int RGWRados::bi_get(rgw_bucket& bucket, rgw_obj& obj, BIIndexType index_type, rgw_cls_bi_entry *entry)
{
  BucketShard bs(this);
  int ret = bs.init(bucket, obj);
  if (ret < 0) {
    ldout(cct, 5) << "bs.init() returned ret=" << ret << dendl;
    return ret;
  }

  cls_rgw_obj_key key(obj.get_index_key_name(), obj.get_instance());
  
  ret = cls_rgw_bi_get(bs.index_ctx, bs.bucket_obj, index_type, key, entry);
  if (ret < 0)
    return ret;

  return 0;
}

int RGWRados::bi_put(rgw_bucket& bucket, rgw_obj& obj, rgw_cls_bi_entry& entry)
{
  BucketShard bs(this);
  int ret = bs.init(bucket, obj);
  if (ret < 0) {
    ldout(cct, 5) << "bs.init() returned ret=" << ret << dendl;
    return ret;
  }

  ret = cls_rgw_bi_put(bs.index_ctx, bs.bucket_obj, entry);
  if (ret < 0)
    return ret;

  return 0;
}

int RGWRados::bi_list(rgw_bucket& bucket, const string& obj_name, const string& marker, uint32_t max, list<rgw_cls_bi_entry> *entries, bool *is_truncated)
{
  rgw_obj obj(bucket, obj_name);
  BucketShard bs(this);
  int ret = bs.init(bucket, obj);
  if (ret < 0) {
    ldout(cct, 5) << "bs.init() returned ret=" << ret << dendl;
    return ret;
  }

  ret = cls_rgw_bi_list(bs.index_ctx, bs.bucket_obj, obj_name, marker, max, entries, is_truncated);
  if (ret < 0)
    return ret;

  return 0;
}

int RGWRados::gc_operate(string& oid, librados::ObjectWriteOperation *op)
{
  return gc_pool_ctx.operate(oid, op);
}

int RGWRados::gc_aio_operate(string& oid, librados::ObjectWriteOperation *op)
{
  AioCompletion *c = librados::Rados::aio_create_completion(NULL, NULL, NULL);
  int r = gc_pool_ctx.aio_operate(oid, c, op);
  c->release();
  return r;
}

int RGWRados::gc_operate(string& oid, librados::ObjectReadOperation *op, bufferlist *pbl)
{
  return gc_pool_ctx.operate(oid, op, pbl);
}

int RGWRados::list_gc_objs(int *index, string& marker, uint32_t max, bool expired_only, std::list<cls_rgw_gc_obj_info>& result, bool *truncated)
{
  return gc->list(index, marker, max, expired_only, result, truncated);
}

int RGWRados::process_gc()
{
  return gc->process();
}

int RGWRados::cls_rgw_init_index(librados::IoCtx& index_ctx, librados::ObjectWriteOperation& op, string& oid)
{
  bufferlist in;
  cls_rgw_bucket_init(op);
  int r = index_ctx.operate(oid, &op);
  return r;
}

int RGWRados::cls_obj_prepare_op(BucketShard& bs, RGWModifyOp op, string& tag,
                                 rgw_obj& obj, uint16_t bilog_flags)
{
  ObjectWriteOperation o;
  cls_rgw_obj_key key(obj.get_index_key_name(), obj.get_instance());
  cls_rgw_bucket_prepare_op(o, op, tag, key, obj.get_loc(), zone_public_config.log_data, bilog_flags);
  int r = bs.index_ctx.operate(bs.bucket_obj, &o);
  return r;
}

int RGWRados::cls_obj_complete_op(BucketShard& bs, RGWModifyOp op, string& tag,
                                  int64_t pool, uint64_t epoch,
                                  RGWObjEnt& ent, RGWObjCategory category,
				  list<rgw_obj_key> *remove_objs, uint16_t bilog_flags)
{
  list<cls_rgw_obj_key> *pro = NULL;
  list<cls_rgw_obj_key> ro;

  if (remove_objs) {
    for (list<rgw_obj_key>::iterator iter = remove_objs->begin(); iter != remove_objs->end(); ++iter) {
      cls_rgw_obj_key k;
      iter->transform(&k);
      ro.push_back(k);
    }
    pro = &ro;
  }

  ObjectWriteOperation o;
  rgw_bucket_dir_entry_meta dir_meta;
  dir_meta.size = ent.size;
  dir_meta.accounted_size = ent.size;
  dir_meta.mtime = utime_t(ent.mtime, 0);
  dir_meta.etag = ent.etag;
  dir_meta.owner = ent.owner;
  dir_meta.owner_display_name = ent.owner_display_name;
  dir_meta.content_type = ent.content_type;
  dir_meta.category = category;

  rgw_bucket_entry_ver ver;
  ver.pool = pool;
  ver.epoch = epoch;
  cls_rgw_obj_key key(ent.key.name, ent.key.instance);
  cls_rgw_bucket_complete_op(o, op, tag, ver, key, dir_meta, pro,
                             zone_public_config.log_data, bilog_flags);

  AioCompletion *c = librados::Rados::aio_create_completion(NULL, NULL, NULL);
  int ret = bs.index_ctx.aio_operate(bs.bucket_obj, c, &o);
  c->release();
  return ret;
}

int RGWRados::cls_obj_complete_add(BucketShard& bs, string& tag,
                                   int64_t pool, uint64_t epoch,
                                   RGWObjEnt& ent, RGWObjCategory category,
                                   list<rgw_obj_key> *remove_objs, uint16_t bilog_flags)
{
  return cls_obj_complete_op(bs, CLS_RGW_OP_ADD, tag, pool, epoch, ent, category, remove_objs, bilog_flags);
}

int RGWRados::cls_obj_complete_del(BucketShard& bs, string& tag,
                                   int64_t pool, uint64_t epoch,
                                   rgw_obj& obj, uint16_t bilog_flags)
{
  RGWObjEnt ent;
  obj.get_index_key(&ent.key);
  return cls_obj_complete_op(bs, CLS_RGW_OP_DEL, tag, pool, epoch, ent, RGW_OBJ_CATEGORY_NONE, NULL, bilog_flags);
}

int RGWRados::cls_obj_complete_cancel(BucketShard& bs, string& tag, rgw_obj& obj, uint16_t bilog_flags)
{
  RGWObjEnt ent;
  obj.get_index_key(&ent.key);
  return cls_obj_complete_op(bs, CLS_RGW_OP_ADD, tag, -1 /* pool id */, 0, ent, RGW_OBJ_CATEGORY_NONE, NULL, bilog_flags);
}

int RGWRados::cls_obj_set_bucket_tag_timeout(rgw_bucket& bucket, uint64_t timeout)
{
  librados::IoCtx index_ctx;
  map<int, string> bucket_objs;
  int r = open_bucket_index(bucket, index_ctx, bucket_objs);
  if (r < 0)
    return r;

  return CLSRGWIssueSetTagTimeout(index_ctx, bucket_objs, cct->_conf->rgw_bucket_index_max_aio, timeout)();
}

int RGWRados::cls_bucket_list(rgw_bucket& bucket, rgw_obj_key& start, const string& prefix,
		              uint32_t num_entries, bool list_versions, map<string, RGWObjEnt>& m,
			      bool *is_truncated, rgw_obj_key *last_entry,
			      bool (*force_check_filter)(const string&  name))
{
  ldout(cct, 10) << "cls_bucket_list " << bucket << " start " << start.name << "[" << start.instance << "] num_entries " << num_entries << dendl;

  librados::IoCtx index_ctx;
  // key   - oid (for different shards if there is any)
  // value - list result for the corresponding oid (shard), it is filled by the AIO callback
  map<int, string> oids;
  map<int, struct rgw_cls_list_ret> list_results;
  int r = open_bucket_index(bucket, index_ctx, oids);
  if (r < 0)
    return r;

  cls_rgw_obj_key start_key(start.name, start.instance);
  r = CLSRGWIssueBucketList(index_ctx, start_key, prefix, num_entries, list_versions,
                            oids, list_results, cct->_conf->rgw_bucket_index_max_aio)();
  if (r < 0)
    return r;

  // Create a list of iterators that are used to iterate each shard
  vector<map<string, struct rgw_bucket_dir_entry>::iterator> vcurrents(list_results.size());
  vector<map<string, struct rgw_bucket_dir_entry>::iterator> vends(list_results.size());
  vector<string> vnames(list_results.size());
  map<int, struct rgw_cls_list_ret>::iterator iter = list_results.begin();
  *is_truncated = false;
  for (; iter != list_results.end(); ++iter) {
    vcurrents.push_back(iter->second.dir.m.begin());
    vends.push_back(iter->second.dir.m.end());
    vnames.push_back(oids[iter->first]);
    *is_truncated = (*is_truncated || iter->second.is_truncated);
  }

  // Create a map to track the next candidate entry from each shard, if the entry
  // from a specified shard is selected/erased, the next entry from that shard will
  // be inserted for next round selection
  map<string, size_t> candidates;
  for (size_t i = 0; i < vcurrents.size(); ++i) {
    if (vcurrents[i] != vends[i]) {
      candidates[vcurrents[i]->first] = i;
    }
  }

  map<string, bufferlist> updates;
  uint32_t count = 0;
  while (count < num_entries && !candidates.empty()) {
    // Select the next one
    int pos = candidates.begin()->second;
    const string& name = vcurrents[pos]->first;
    struct rgw_bucket_dir_entry& dirent = vcurrents[pos]->second;

    // fill it in with initial values; we may correct later
    RGWObjEnt e;
    e.key.set(dirent.key.name, dirent.key.instance);
    e.size = dirent.meta.size;
    e.mtime = dirent.meta.mtime;
    e.etag = dirent.meta.etag;
    e.owner = dirent.meta.owner;
    e.owner_display_name = dirent.meta.owner_display_name;
    e.content_type = dirent.meta.content_type;
    e.tag = dirent.tag;
    e.flags = dirent.flags;
    e.versioned_epoch = dirent.versioned_epoch;

    bool force_check = force_check_filter && force_check_filter(dirent.key.name);
    if ((!dirent.exists && !dirent.is_delete_marker()) || !dirent.pending_map.empty() || force_check) {
      /* there are uncommitted ops. We need to check the current state,
       * and if the tags are old we need to do cleanup as well. */
      librados::IoCtx sub_ctx;
      sub_ctx.dup(index_ctx);
      r = check_disk_state(sub_ctx, bucket, dirent, e, updates[vnames[pos]]);
      if (r < 0 && r != -ENOENT) {
          return r;
      }
    }
    if (r >= 0) {
      m[name] = e;
      ldout(cct, 10) << "RGWRados::cls_bucket_list: got " << e.key.name << "[" << e.key.instance << "]" << dendl;
      ++count;
    }

    // Refresh the candidates map
    candidates.erase(candidates.begin());
    ++vcurrents[pos];
    if (vcurrents[pos] != vends[pos]) {
      candidates[vcurrents[pos]->first] = pos;
    }
  }

  // Suggest updates if there is any
  map<string, bufferlist>::iterator miter = updates.begin();
  for (; miter != updates.end(); ++miter) {
    if (miter->second.length()) {
      ObjectWriteOperation o;
      cls_rgw_suggest_changes(o, miter->second);
      // we don't care if we lose suggested updates, send them off blindly
      AioCompletion *c = librados::Rados::aio_create_completion(NULL, NULL, NULL);
      index_ctx.aio_operate(miter->first, c, &o);
        c->release();
    }
  }

  // Check if all the returned entries are consumed or not
  for (size_t i = 0; i < vcurrents.size(); ++i) {
    if (vcurrents[i] != vends[i])
      *is_truncated = true;
  }
  if (m.size())
    *last_entry = m.rbegin()->first;

  return 0;
}

int RGWRados::cls_obj_usage_log_add(const string& oid, rgw_usage_log_info& info)
{
  librados::IoCtx io_ctx;

  const char *usage_log_pool = zone.usage_log_pool.name.c_str();
  int r = rados->ioctx_create(usage_log_pool, io_ctx);
  if (r == -ENOENT) {
    rgw_bucket pool(usage_log_pool);
    r = create_pool(pool);
    if (r < 0)
      return r;
 
    // retry
    r = rados->ioctx_create(usage_log_pool, io_ctx);
  }
  if (r < 0)
    return r;

  ObjectWriteOperation op;
  cls_rgw_usage_log_add(op, info);

  r = io_ctx.operate(oid, &op);
  return r;
}

int RGWRados::cls_obj_usage_log_read(string& oid, string& user, uint64_t start_epoch, uint64_t end_epoch, uint32_t max_entries,
                                     string& read_iter, map<rgw_user_bucket, rgw_usage_log_entry>& usage, bool *is_truncated)
{
  librados::IoCtx io_ctx;

  *is_truncated = false;

  const char *usage_log_pool = zone.usage_log_pool.name.c_str();
  int r = rados->ioctx_create(usage_log_pool, io_ctx);
  if (r < 0)
    return r;

  r = cls_rgw_usage_log_read(io_ctx, oid, user, start_epoch, end_epoch,
			     max_entries, read_iter, usage, is_truncated);

  return r;
}

int RGWRados::cls_obj_usage_log_trim(string& oid, string& user, uint64_t start_epoch, uint64_t end_epoch)
{
  librados::IoCtx io_ctx;

  const char *usage_log_pool = zone.usage_log_pool.name.c_str();
  int r = rados->ioctx_create(usage_log_pool, io_ctx);
  if (r < 0)
    return r;

  ObjectWriteOperation op;
  cls_rgw_usage_log_trim(op, user, start_epoch, end_epoch);

  r = io_ctx.operate(oid, &op);
  return r;
}

int RGWRados::remove_objs_from_index(rgw_bucket& bucket, list<rgw_obj_key>& oid_list)
{
  librados::IoCtx index_ctx;
  string dir_oid;

  int r = open_bucket_index(bucket, index_ctx, dir_oid);
  if (r < 0)
    return r;

  bufferlist updates;

  list<rgw_obj_key>::iterator iter;

  for (iter = oid_list.begin(); iter != oid_list.end(); ++iter) {
    rgw_obj_key& key = *iter;
    dout(2) << "RGWRados::remove_objs_from_index bucket=" << bucket << " obj=" << key.name << ":" << key.instance << dendl;
    rgw_bucket_dir_entry entry;
    entry.ver.epoch = (uint64_t)-1; // ULLONG_MAX, needed to that objclass doesn't skip out request
    key.transform(&entry.key);
    updates.append(CEPH_RGW_REMOVE);
    ::encode(entry, updates);
  }

  bufferlist out;

  r = index_ctx.exec(dir_oid, "rgw", "dir_suggest_changes", updates, out);

  return r;
}

int RGWRados::check_disk_state(librados::IoCtx io_ctx,
                               rgw_bucket& bucket,
                               rgw_bucket_dir_entry& list_state,
                               RGWObjEnt& object,
                               bufferlist& suggested_updates)
{
  rgw_obj obj;
  std::string oid, instance, loc, ns;
  rgw_obj_key key;
  key.set(list_state.key);
  oid = key.name;
  if (!rgw_obj::strip_namespace_from_object(oid, ns, instance)) {
    // well crap
    assert(0 == "got bad object name off disk");
  }
  obj.init(bucket, oid);
  obj.set_loc(list_state.locator);
  obj.set_ns(ns);
  obj.set_instance(key.instance);
  get_obj_bucket_and_oid_loc(obj, bucket, oid, loc);
  io_ctx.locator_set_key(loc);

  RGWObjState *astate = NULL;
  RGWObjectCtx rctx(this);
  int r = get_obj_state(&rctx, obj, &astate, NULL);
  if (r < 0)
    return r;

  list_state.pending_map.clear(); // we don't need this and it inflates size
  if (!astate->exists) {
      /* object doesn't exist right now -- hopefully because it's
       * marked as !exists and got deleted */
    if (list_state.exists) {
      /* FIXME: what should happen now? Work out if there are any
       * non-bad ways this could happen (there probably are, but annoying
       * to handle!) */
    }
    // encode a suggested removal of that key
    list_state.ver.epoch = io_ctx.get_last_version();
    list_state.ver.pool = io_ctx.get_id();
    cls_rgw_encode_suggestion(CEPH_RGW_REMOVE, list_state, suggested_updates);
    return -ENOENT;
  }

  string etag;
  string content_type;
  ACLOwner owner;

  object.size = astate->size;
  object.mtime = utime_t(astate->mtime, 0);

  map<string, bufferlist>::iterator iter = astate->attrset.find(RGW_ATTR_ETAG);
  if (iter != astate->attrset.end()) {
    etag = iter->second.c_str();
  }
  iter = astate->attrset.find(RGW_ATTR_CONTENT_TYPE);
  if (iter != astate->attrset.end()) {
    content_type = iter->second.c_str();
  }
  iter = astate->attrset.find(RGW_ATTR_ACL);
  if (iter != astate->attrset.end()) {
    r = decode_policy(iter->second, &owner);
    if (r < 0) {
      dout(0) << "WARNING: could not decode policy for object: " << obj << dendl;
    }
  }

  if (astate->has_manifest) {
    RGWObjManifest::obj_iterator miter;
    RGWObjManifest& manifest = astate->manifest;
    for (miter = manifest.obj_begin(); miter != manifest.obj_end(); ++miter) {
      rgw_obj loc = miter.get_location();

      if (loc.ns == RGW_OBJ_NS_MULTIPART) {
	dout(10) << "check_disk_state(): removing manifest part from index: " << loc << dendl;
	r = delete_obj_index(loc);
	if (r < 0) {
	  dout(0) << "WARNING: delete_obj_index() returned r=" << r << dendl;
	}
      }
    }
  }

  object.etag = etag;
  object.content_type = content_type;
  object.owner = owner.get_id();
  object.owner_display_name = owner.get_display_name();

  // encode suggested updates
  list_state.ver.pool = io_ctx.get_id();
  list_state.ver.epoch = astate->epoch;
  list_state.meta.size = object.size;
  list_state.meta.mtime.set_from_double(double(object.mtime));
  list_state.meta.category = main_category;
  list_state.meta.etag = etag;
  list_state.meta.content_type = content_type;
  if (astate->obj_tag.length() > 0)
    list_state.tag = astate->obj_tag.c_str();
  list_state.meta.owner = owner.get_id();
  list_state.meta.owner_display_name = owner.get_display_name();

  list_state.exists = true;
  cls_rgw_encode_suggestion(CEPH_RGW_UPDATE, list_state, suggested_updates);
  return 0;
}

int RGWRados::cls_bucket_head(rgw_bucket& bucket, map<string, struct rgw_bucket_dir_header>& headers, map<int, string> *bucket_instance_ids)
{
  librados::IoCtx index_ctx;
  map<int, string> oids;
  map<int, struct rgw_cls_list_ret> list_results;
  int r = open_bucket_index(bucket, index_ctx, oids, list_results, -1, bucket_instance_ids);
  if (r < 0)
    return r;

  r = CLSRGWIssueGetDirHeader(index_ctx, oids, list_results, cct->_conf->rgw_bucket_index_max_aio)();
  if (r < 0)
    return r;

  map<int, struct rgw_cls_list_ret>::iterator iter = list_results.begin();
  for(; iter != list_results.end(); ++iter) {
    headers[oids[iter->first]] = iter->second.dir.header;
  }
  return 0;
}

int RGWRados::cls_bucket_head_async(rgw_bucket& bucket, RGWGetDirHeader_CB *ctx, int *num_aio)
{
  librados::IoCtx index_ctx;
  map<int, string> bucket_objs;
  int r = open_bucket_index(bucket, index_ctx, bucket_objs);
  if (r < 0)
    return r;

  map<int, string>::iterator iter = bucket_objs.begin();
  for (; iter != bucket_objs.end(); ++iter) {
    r = cls_rgw_get_dir_header_async(index_ctx, iter->second, static_cast<RGWGetDirHeader_CB*>(ctx->get()));
    if (r < 0) {
      ctx->put();
      break;
    } else {
      (*num_aio)++;
    }
  }
  return r;
}

int RGWRados::cls_user_get_header(const string& user_id, cls_user_header *header)
{
  string buckets_obj_id;
  rgw_get_buckets_obj(user_id, buckets_obj_id);
  rgw_obj obj(zone.user_uid_pool, buckets_obj_id);

  rgw_rados_ref ref;
  rgw_bucket bucket;
  int r = get_obj_ref(obj, &ref, &bucket);
  if (r < 0) {
    return r;
  }

  librados::ObjectReadOperation op;
  int rc;
  ::cls_user_get_header(op, header, &rc);
  bufferlist ibl;
  r = ref.ioctx.operate(ref.oid, &op, &ibl);
  if (r < 0)
    return r;
  if (rc < 0)
    return rc;

  return 0;
}

int RGWRados::cls_user_get_header_async(const string& user_id, RGWGetUserHeader_CB *ctx)
{
  string buckets_obj_id;
  rgw_get_buckets_obj(user_id, buckets_obj_id);
  rgw_obj obj(zone.user_uid_pool, buckets_obj_id);

  rgw_rados_ref ref;
  rgw_bucket bucket;
  int r = get_obj_ref(obj, &ref, &bucket);
  if (r < 0) {
    return r;
  }

  r = ::cls_user_get_header_async(ref.ioctx, ref.oid, ctx);
  if (r < 0)
    return r;

  return 0;
}

int RGWRados::cls_user_sync_bucket_stats(rgw_obj& user_obj, rgw_bucket& bucket)
{
  map<string, struct rgw_bucket_dir_header> headers;
  int r = cls_bucket_head(bucket, headers);
  if (r < 0) {
    ldout(cct, 20) << "cls_bucket_header() returned " << r << dendl;
    return r;
  }

  cls_user_bucket_entry entry;

  bucket.convert(&entry.bucket);

  map<string, struct rgw_bucket_dir_header>::iterator hiter = headers.begin();
  for (; hiter != headers.end(); ++hiter) {
    map<uint8_t, struct rgw_bucket_category_stats>::iterator iter = hiter->second.stats.begin();
    for (; iter != hiter->second.stats.end(); ++iter) {
      struct rgw_bucket_category_stats& header_stats = iter->second;
      entry.size += header_stats.total_size;
      entry.size_rounded += header_stats.total_size_rounded;
      entry.count += header_stats.num_entries;
    }
  }

  list<cls_user_bucket_entry> entries;
  entries.push_back(entry);

  r = cls_user_update_buckets(user_obj, entries, false);
  if (r < 0) {
    ldout(cct, 20) << "cls_user_update_buckets() returned " << r << dendl;
    return r;
  }

  return 0;
}

int RGWRados::update_user_bucket_stats(const string& user_id, rgw_bucket& bucket, RGWStorageStats& stats)
{
  cls_user_bucket_entry entry;

  entry.size = stats.num_kb * 1024;
  entry.size_rounded = stats.num_kb_rounded * 1024;
  entry.count += stats.num_objects;

  list<cls_user_bucket_entry> entries;
  entries.push_back(entry);

  string buckets_obj_id;
  rgw_get_buckets_obj(user_id, buckets_obj_id);
  rgw_obj obj(zone.user_uid_pool, buckets_obj_id);

  int r = cls_user_update_buckets(obj, entries, false);
  if (r < 0) {
    ldout(cct, 20) << "cls_user_update_buckets() returned " << r << dendl;
    return r;
  }

  return 0;
}

int RGWRados::cls_user_list_buckets(rgw_obj& obj,
                                    const string& in_marker, int max_entries,
                                    list<cls_user_bucket_entry>& entries,
                                    string *out_marker, bool *truncated)
{
  rgw_rados_ref ref;
  rgw_bucket bucket;
  int r = get_obj_ref(obj, &ref, &bucket);
  if (r < 0) {
    return r;
  }

  librados::ObjectReadOperation op;
  int rc;

  cls_user_bucket_list(op, in_marker, max_entries, entries, out_marker, truncated, &rc);
  bufferlist ibl;
  r = ref.ioctx.operate(ref.oid, &op, &ibl);
  if (r < 0)
    return r;
  if (rc < 0)
    return rc;

  return 0;
}

int RGWRados::cls_user_update_buckets(rgw_obj& obj, list<cls_user_bucket_entry>& entries, bool add)
{
  rgw_rados_ref ref;
  rgw_bucket bucket;
  int r = get_obj_ref(obj, &ref, &bucket);
  if (r < 0) {
    return r;
  }

  librados::ObjectWriteOperation op;
  cls_user_set_buckets(op, entries, add);
  r = ref.ioctx.operate(ref.oid, &op);
  if (r < 0)
    return r;

  return 0;
}

int RGWRados::complete_sync_user_stats(const string& user_id)
{
  string buckets_obj_id;
  rgw_get_buckets_obj(user_id, buckets_obj_id);
  rgw_obj obj(zone.user_uid_pool, buckets_obj_id);
  return cls_user_complete_stats_sync(obj);
}

int RGWRados::cls_user_complete_stats_sync(rgw_obj& obj)
{
  rgw_rados_ref ref;
  rgw_bucket bucket;
  int r = get_obj_ref(obj, &ref, &bucket);
  if (r < 0) {
    return r;
  }

  librados::ObjectWriteOperation op;
  ::cls_user_complete_stats_sync(op);
  r = ref.ioctx.operate(ref.oid, &op);
  if (r < 0)
    return r;

  return 0;
}

int RGWRados::cls_user_add_bucket(rgw_obj& obj, const cls_user_bucket_entry& entry)
{
  list<cls_user_bucket_entry> l;
  l.push_back(entry);

  return cls_user_update_buckets(obj, l, true);
}

int RGWRados::cls_user_remove_bucket(rgw_obj& obj, const cls_user_bucket& bucket)
{
  rgw_bucket b;
  rgw_rados_ref ref;
  int r = get_obj_ref(obj, &ref, &b);
  if (r < 0) {
    return r;
  }

  librados::ObjectWriteOperation op;
  ::cls_user_remove_bucket(op, bucket);
  r = ref.ioctx.operate(ref.oid, &op);
  if (r < 0)
    return r;

  return 0;
}

int RGWRados::check_quota(const string& bucket_owner, rgw_bucket& bucket,
                          RGWQuotaInfo& user_quota, RGWQuotaInfo& bucket_quota, uint64_t obj_size)
{
  return quota_handler->check_quota(bucket_owner, bucket, user_quota, bucket_quota, 1, obj_size);
}

void RGWRados::get_bucket_index_objects(const string& bucket_oid_base,
    uint32_t num_shards, map<int, string>& bucket_objects, int shard_id)
{
  if (!num_shards) {
    bucket_objects[0] = bucket_oid_base;
  } else {
    char buf[bucket_oid_base.size() + 32];
    if (shard_id < 0) {
      for (uint32_t i = 0; i < num_shards; ++i) {
        snprintf(buf, sizeof(buf), "%s.%d", bucket_oid_base.c_str(), i);
        bucket_objects[i] = buf;
      }
    } else {
      if ((uint32_t)shard_id > num_shards) {
        return;
      }
      snprintf(buf, sizeof(buf), "%s.%d", bucket_oid_base.c_str(), shard_id);
      bucket_objects[shard_id] = buf;
    }
  }
}

void RGWRados::get_bucket_instance_ids(RGWBucketInfo& bucket_info, int shard_id, map<int, string> *result)
{
  rgw_bucket& bucket = bucket_info.bucket;
  string plain_id = bucket.name + ":" + bucket.bucket_id;
  if (!bucket_info.num_shards) {
    (*result)[0] = plain_id;
  } else {
    char buf[16];
    if (shard_id < 0) {
      for (uint32_t i = 0; i < bucket_info.num_shards; ++i) {
        snprintf(buf, sizeof(buf), ":%d", i);
        (*result)[i] = plain_id + buf;
      }
    } else {
      if ((uint32_t)shard_id > bucket_info.num_shards) {
        return;
      }
      snprintf(buf, sizeof(buf), ":%d", shard_id);
      (*result)[shard_id] = plain_id + buf;
    }
  }
}

int RGWRados::get_bucket_index_object(const string& bucket_oid_base, const string& obj_key,
    uint32_t num_shards, RGWBucketInfo::BIShardsHashType hash_type, string *bucket_obj, int *shard_id)
{
  int r = 0;
  switch (hash_type) {
    case RGWBucketInfo::MOD:
      if (!num_shards) {
        // By default with no sharding, we use the bucket oid as itself
        (*bucket_obj) = bucket_oid_base;
        if (shard_id) {
          *shard_id = -1;
        }
      } else {
        uint32_t sid = ceph_str_hash_linux(obj_key.c_str(), obj_key.size());
        uint32_t sid2 = sid ^ ((sid & 0xFF) << 24);
        sid = sid2 % MAX_BUCKET_INDEX_SHARDS_PRIME % num_shards;
        char buf[bucket_oid_base.size() + 32];
        snprintf(buf, sizeof(buf), "%s.%d", bucket_oid_base.c_str(), sid);
        (*bucket_obj) = buf;
        if (shard_id) {
          *shard_id = (int)sid;
        }
      }
      break;
    default:
      r = -ENOTSUP;
  }
  return r;
}

void RGWStateLog::oid_str(int shard, string& oid) {
  oid = RGW_STATELOG_OBJ_PREFIX + module_name + ".";
  char buf[16];
  snprintf(buf, sizeof(buf), "%d", shard);
  oid += buf;
}

int RGWStateLog::get_shard_num(const string& object) {
  uint32_t val = ceph_str_hash_linux(object.c_str(), object.length());
  return val % num_shards;
}

string RGWStateLog::get_oid(const string& object) {
  int shard = get_shard_num(object);
  string oid;
  oid_str(shard, oid);
  return oid;
}

int RGWStateLog::open_ioctx(librados::IoCtx& ioctx) {
  string pool_name;
  store->get_log_pool_name(pool_name);
  int r = store->rados->ioctx_create(pool_name.c_str(), ioctx);
  if (r < 0) {
    lderr(store->ctx()) << "ERROR: could not open rados pool" << dendl;
    return r;
  }
  return 0;
}

int RGWStateLog::store_entry(const string& client_id, const string& op_id, const string& object,
                  uint32_t state, bufferlist *bl, uint32_t *check_state)
{
  if (client_id.empty() ||
      op_id.empty() ||
      object.empty()) {
    ldout(store->ctx(), 0) << "client_id / op_id / object is empty" << dendl;
  }

  librados::IoCtx ioctx;
  int r = open_ioctx(ioctx);
  if (r < 0)
    return r;

  string oid = get_oid(object);

  librados::ObjectWriteOperation op;
  if (check_state) {
    cls_statelog_check_state(op, client_id, op_id, object, *check_state);
  }
  utime_t ts = ceph_clock_now(store->ctx());
  bufferlist nobl;
  cls_statelog_add(op, client_id, op_id, object, ts, state, (bl ? *bl : nobl));
  r = ioctx.operate(oid, &op);
  if (r < 0) {
    return r;
  }

  return 0;
}

int RGWStateLog::remove_entry(const string& client_id, const string& op_id, const string& object)
{
  if (client_id.empty() ||
      op_id.empty() ||
      object.empty()) {
    ldout(store->ctx(), 0) << "client_id / op_id / object is empty" << dendl;
  }

  librados::IoCtx ioctx;
  int r = open_ioctx(ioctx);
  if (r < 0)
    return r;

  string oid = get_oid(object);

  librados::ObjectWriteOperation op;
  cls_statelog_remove_by_object(op, object, op_id);
  r = ioctx.operate(oid, &op);
  if (r < 0) {
    return r;
  }

  return 0;
}

void RGWStateLog::init_list_entries(const string& client_id, const string& op_id, const string& object,
                                    void **handle)
{
  list_state *state = new list_state;
  state->client_id = client_id;
  state->op_id = op_id;
  state->object = object;
  if (object.empty()) {
    state->cur_shard = 0;
    state->max_shard = num_shards - 1;
  } else {
    state->cur_shard = state->max_shard = get_shard_num(object);
  }
  *handle = (void *)state;
}

int RGWStateLog::list_entries(void *handle, int max_entries,
                              list<cls_statelog_entry>& entries,
                              bool *done)
{
  list_state *state = static_cast<list_state *>(handle);

  librados::IoCtx ioctx;
  int r = open_ioctx(ioctx);
  if (r < 0)
    return r;

  entries.clear();

  for (; state->cur_shard <= state->max_shard && max_entries > 0; ++state->cur_shard) {
    string oid;
    oid_str(state->cur_shard, oid);

    librados::ObjectReadOperation op;
    list<cls_statelog_entry> ents;
    bool truncated;
    cls_statelog_list(op, state->client_id, state->op_id, state->object, state->marker,
                      max_entries, ents, &state->marker, &truncated);
    bufferlist ibl;
    r = ioctx.operate(oid, &op, &ibl);
    if (r == -ENOENT) {
      truncated = false;
      r = 0;
    }
    if (r < 0) {
      ldout(store->ctx(), 0) << "cls_statelog_list returned " << r << dendl;
      return r;
    }

    if (!truncated) {
      state->marker.clear();
    }

    max_entries -= ents.size();

    entries.splice(entries.end(), ents);

    if (truncated)
      break;
  }

  *done = (state->cur_shard > state->max_shard);

  return 0;
}

void RGWStateLog::finish_list_entries(void *handle)
{
  list_state *state = static_cast<list_state *>(handle);
  delete state;
}

void RGWStateLog::dump_entry(const cls_statelog_entry& entry, Formatter *f)
{
  f->open_object_section("statelog_entry");
  f->dump_string("client_id", entry.client_id);
  f->dump_string("op_id", entry.op_id);
  f->dump_string("object", entry.object);
  entry.timestamp.gmtime(f->dump_stream("timestamp"));
  if (!dump_entry_internal(entry, f)) {
    f->dump_int("state", entry.state);
  }
  f->close_section();
}

RGWOpState::RGWOpState(RGWRados *_store) : RGWStateLog(_store, _store->ctx()->_conf->rgw_num_zone_opstate_shards, string("obj_opstate"))
{
}

bool RGWOpState::dump_entry_internal(const cls_statelog_entry& entry, Formatter *f)
{
  string s;
  switch ((OpState)entry.state) {
    case OPSTATE_UNKNOWN:
      s = "unknown";
      break;
    case OPSTATE_IN_PROGRESS:
      s = "in-progress";
      break;
    case OPSTATE_COMPLETE:
      s = "complete";
      break;
    case OPSTATE_ERROR:
      s = "error";
      break;
    case OPSTATE_ABORT:
      s = "abort";
      break;
    case OPSTATE_CANCELLED:
      s = "cancelled";
      break;
    default:
      s = "invalid";
  }
  f->dump_string("state", s);
  return true;
}

int RGWOpState::state_from_str(const string& s, OpState *state)
{
  if (s == "unknown") {
    *state = OPSTATE_UNKNOWN;
  } else if (s == "in-progress") {
    *state = OPSTATE_IN_PROGRESS;
  } else if (s == "complete") {
    *state = OPSTATE_COMPLETE;
  } else if (s == "error") {
    *state = OPSTATE_ERROR;
  } else if (s == "abort") {
    *state = OPSTATE_ABORT;
  } else if (s == "cancelled") {
    *state = OPSTATE_CANCELLED;
  } else {
    return -EINVAL;
  }

  return 0;
}

int RGWOpState::set_state(const string& client_id, const string& op_id, const string& object, OpState state)
{
  uint32_t s = (uint32_t)state;
  return store_entry(client_id, op_id, object, s, NULL, NULL);
}

int RGWOpState::renew_state(const string& client_id, const string& op_id, const string& object, OpState state)
{
  uint32_t s = (uint32_t)state;
  return store_entry(client_id, op_id, object, s, NULL, &s);
}

RGWOpStateSingleOp::RGWOpStateSingleOp(RGWRados *store, const string& cid, const string& oid,
                                       const string& obj) : os(store), client_id(cid), op_id(oid), object(obj)
{
  cct = store->ctx();
  cur_state = RGWOpState::OPSTATE_UNKNOWN;
}

int RGWOpStateSingleOp::set_state(RGWOpState::OpState state) {
  last_update = ceph_clock_now(cct);
  cur_state = state;
  return os.set_state(client_id, op_id, object, state);
}

int RGWOpStateSingleOp::renew_state() {
  utime_t now = ceph_clock_now(cct);

  int rate_limit_sec = cct->_conf->rgw_opstate_ratelimit_sec;

  if (rate_limit_sec && now - last_update < rate_limit_sec) {
    return 0;
  }

  last_update = now;
  return os.renew_state(client_id, op_id, object, cur_state);
}


uint64_t RGWRados::instance_id()
{
  return rados->get_instance_id();
}

uint64_t RGWRados::next_bucket_id()
{
  Mutex::Locker l(bucket_id_lock);
  return ++max_bucket_id;
}

RGWRados *RGWStoreManager::init_storage_provider(CephContext *cct, bool use_gc_thread, bool quota_threads)
{
  int use_cache = cct->_conf->rgw_cache_enabled;
  RGWRados *store = NULL;
  if (!use_cache) {
    store = new RGWRados;
  } else {
    store = new RGWCache<RGWRados>; 
  }

  if (store->initialize(cct, use_gc_thread, quota_threads) < 0) {
    delete store;
    return NULL;
  }

  return store;
}

RGWRados *RGWStoreManager::init_raw_storage_provider(CephContext *cct)
{
  RGWRados *store = NULL;
  store = new RGWRados;

  store->set_context(cct);

  if (store->init_rados() < 0) {
    delete store;
    return NULL;
  }

  return store;
}

void RGWStoreManager::close_storage(RGWRados *store)
{
  if (!store)
    return;

  store->finalize();

  delete store;
}
<|MERGE_RESOLUTION|>--- conflicted
+++ resolved
@@ -3905,17 +3905,22 @@
   return 0;
 }
 
-<<<<<<< HEAD
 int RGWRados::Object::complete_atomic_modification()
 {
   if (!state->has_manifest || state->keep_tail)
     return 0;
 
   cls_rgw_obj_chain chain;
-=======
+  store->update_gc_chain(obj, state->manifest, &chain);
+
+  string tag = (state->obj_tag.c_str() ? state->obj_tag.c_str() : "");
+  int ret = store->gc->send_chain(chain, tag, false);  // do it async
+
+  return ret;
+}
+
 void RGWRados::update_gc_chain(rgw_obj& head_obj, RGWObjManifest& manifest, cls_rgw_obj_chain *chain)
 {
->>>>>>> e143ff7d
   RGWObjManifest::obj_iterator iter;
   for (iter = manifest.obj_begin(); iter != manifest.obj_end(); ++iter) {
     const rgw_obj& mobj = iter.get_location();
@@ -3923,34 +3928,15 @@
       continue;
     string oid, loc;
     rgw_bucket bucket;
-<<<<<<< HEAD
     get_obj_bucket_and_oid_loc(mobj, bucket, oid, loc);
-    cls_rgw_obj_key key(obj.get_index_key_name(), obj.get_instance());
-    chain.push_obj(bucket.data_pool, key, loc);
-=======
-    get_obj_bucket_and_oid_key(mobj, bucket, oid, key);
-    chain->push_obj(bucket.data_pool, oid, key);
->>>>>>> e143ff7d
+    cls_rgw_obj_key key(head_obj.get_index_key_name(), head_obj.get_instance());
+    chain->push_obj(bucket.data_pool, key, loc);
   }
 }
 
 int RGWRados::send_chain_to_gc(cls_rgw_obj_chain& chain, const string& tag, bool sync)
 {
   return gc->send_chain(chain, tag, sync);
-}
-
-int RGWRados::complete_atomic_overwrite(RGWRadosCtx *rctx, RGWObjState *state, rgw_obj& obj)
-{
-  if (!state || !state->has_manifest || state->keep_tail)
-    return 0;
-
-  cls_rgw_obj_chain chain;
-  update_gc_chain(obj, state->manifest, &chain);
-
-  string tag = (state->obj_tag.c_str() ? state->obj_tag.c_str() : "");
-  int ret = store->gc->send_chain(chain, tag, false);  // do it async
-
-  return ret;
 }
 
 int RGWRados::open_bucket_index(rgw_bucket& bucket, librados::IoCtx& index_ctx, string& bucket_oid)
