--- conflicted
+++ resolved
@@ -76,10 +76,7 @@
     ASSERT_EQ(rc, -EBADF);
 
     rc = client->ll_readv(fh, iov_in, 2, 0);
-<<<<<<< HEAD
     ASSERT_EQ(rc, -EBADF);
-=======
-    ASSERT_EQ(rc, -CEPHFS_EBADF);
 }
 
 TEST_F(TestClient, LlreadvLlwritevLargeBuffersSync) {
@@ -141,5 +138,4 @@
 
   client->ll_release(fh);
   ASSERT_EQ(0, client->ll_unlink(root, filename, myperm));
->>>>>>> d2699c4b
 }