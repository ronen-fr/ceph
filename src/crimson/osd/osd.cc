--- conflicted
+++ resolved
@@ -906,17 +906,13 @@
   return seastar::now();
 }
 
-<<<<<<< HEAD
 seastar::future<> OSD::handle_admin_cmd(ceph::net::Connection* conn,
                                      Ref<MCommand> m)
 {
   return seastar::now();
 }
 
-seastar::future<> OSD::handle_rep_op(ceph::net::Connection* conn,
-=======
 seastar::future<> OSD::handle_rep_op(crimson::net::Connection* conn,
->>>>>>> 2fba4da6
 				     Ref<MOSDRepOp> m)
 {
   m->finish_decode();
