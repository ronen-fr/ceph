// -*- mode:C++; tab-width:8; c-basic-offset:2; indent-tabs-mode:t -*-
// vim: ts=8 sw=2 smarttab
/*
 * Ceph - scalable distributed file system
 *
 * Copyright (C) 2014 Red Hat
 *
 * This is free software; you can redistribute it and/or
 * modify it under the terms of the GNU Lesser General Public
 * License version 2.1, as published by the Free Software
 * Foundation.  See file COPYING.
 *
 */

#include <unistd.h>
#include <stdlib.h>
#include <sys/types.h>
#include <sys/stat.h>
#include <fcntl.h>
#include <unistd.h>

#include "BlueStore.h"
#include "kv.h"
#include "include/compat.h"
#include "include/stringify.h"
#include "common/errno.h"
#include "common/safe_io.h"
#include "Allocator.h"
#include "FreelistManager.h"
#include "BlueFS.h"
#include "BlueRocksEnv.h"

#define dout_subsys ceph_subsys_bluestore

/*

  TODO:

  * superblock, features
  * bdev: smarter zeroing
  * zero overlay in onode?
  * discard
  * aio read?
  * read uses local ioc
  * refcounted extents (for efficient clone)
  * overlay does inefficient zeroing on unwritten extent

 */

/*
 * Some invariants:
 *
 * - If the end of the object is a partial block, and is not an overlay,
 *   the remainder of that block will always be zeroed.  (It has to be written
 *   anyway, so we may as well have written zeros.)
 *
 */

const string PREFIX_SUPER = "S";   // field -> value
const string PREFIX_COLL = "C";    // collection name -> cnode_t
const string PREFIX_OBJ = "O";     // object name -> onode_t
const string PREFIX_OVERLAY = "V"; // u64 + offset -> data
const string PREFIX_OMAP = "M";    // u64 + keyname -> value
const string PREFIX_WAL = "L";     // id -> wal_transaction_t
const string PREFIX_ALLOC = "B";   // u64 offset -> u64 length (freelist)

// write a label in the first block.  always use this size.  note that
// bluefs makes a matching assumption about the location of its
// superblock (always the second block of the device).
#define BDEV_LABEL_BLOCK_SIZE  4096

// for bluefs, label (4k) + bluefs super (4k), means we start at 8k.
#define BLUEFS_START  8192

/*
 * object name key structure
 *
 * 2 chars: shard (-- for none, or hex digit, so that we sort properly)
 * encoded u64: poolid + 2^63 (so that it sorts properly)
 * encoded u32: hash (bit reversed)
 *
 * 1 char: '.'
 *
 * escaped string: namespace
 *
 * 1 char: '<', '=', or '>'.  if =, then object key == object name, and
 *         we are followed just by the key.  otherwise, we are followed by
 *         the key and then the object name.
 * escaped string: key
 * escaped string: object name (unless '=' above)
 *
 * encoded u64: snap
 * encoded u64: generation
 */

/*
 * string encoding in the key
 *
 * The key string needs to lexicographically sort the same way that
 * ghobject_t does.  We do this by escaping anything <= to '#' with #
 * plus a 2 digit hex string, and anything >= '~' with ~ plus the two
 * hex digits.
 *
 * We use ! as a terminator for strings; this works because it is < #
 * and will get escaped if it is present in the string.
 *
 */

static void append_escaped(const string &in, string *out)
{
  char hexbyte[8];
  for (string::const_iterator i = in.begin(); i != in.end(); ++i) {
    if (*i <= '#') {
      snprintf(hexbyte, sizeof(hexbyte), "#%02x", (unsigned)*i);
      out->append(hexbyte);
    } else if (*i >= '~') {
      snprintf(hexbyte, sizeof(hexbyte), "~%02x", (unsigned)*i);
      out->append(hexbyte);
    } else {
      out->push_back(*i);
    }
  }
  out->push_back('!');
}

static int decode_escaped(const char *p, string *out)
{
  const char *orig_p = p;
  while (*p && *p != '!') {
    if (*p == '#' || *p == '~') {
      unsigned hex;
      int r = sscanf(++p, "%2x", &hex);
      if (r < 1)
	return -EINVAL;
      out->push_back((char)hex);
      p += 2;
    } else {
      out->push_back(*p++);
    }
  }
  return p - orig_p;
}

// some things we encode in binary (as le32 or le64); print the
// resulting key strings nicely
static string pretty_binary_string(const string& in)
{
  char buf[10];
  string out;
  out.reserve(in.length() * 3);
  enum { NONE, HEX, STRING } mode = NONE;
  unsigned from = 0, i;
  for (i=0; i < in.length(); ++i) {
    if ((in[i] < 32 || (unsigned char)in[i] > 126) ||
	(mode == HEX && in.length() - i >= 4 &&
	 ((in[i] < 32 || (unsigned char)in[i] > 126) ||
	  (in[i+1] < 32 || (unsigned char)in[i+1] > 126) ||
	  (in[i+2] < 32 || (unsigned char)in[i+2] > 126) ||
	  (in[i+3] < 32 || (unsigned char)in[i+3] > 126)))) {
      if (mode == STRING) {
	out.append(in.substr(from, i - from));
	out.push_back('\'');
      }
      if (mode != HEX) {
	out.append("0x");
	mode = HEX;
      }
      if (in.length() - i >= 4) {
	// print a whole u32 at once
	snprintf(buf, sizeof(buf), "%08x",
		 (uint32_t)(((unsigned char)in[i] << 24) |
			    ((unsigned char)in[i+1] << 16) |
			    ((unsigned char)in[i+2] << 8) |
			    ((unsigned char)in[i+3] << 0)));
	i += 3;
      } else {
	snprintf(buf, sizeof(buf), "%02x", (int)(unsigned char)in[i]);
      }
      out.append(buf);
    } else {
      if (mode != STRING) {
	out.push_back('\'');
	mode = STRING;
	from = i;
      }
    }
  }
  if (mode == STRING) {
    out.append(in.substr(from, i - from));
    out.push_back('\'');
  }
  return out;
}

static void _key_encode_shard(shard_id_t shard, string *key)
{
  // make field ordering match with ghobject_t compare operations
  if (shard == shard_id_t::NO_SHARD) {
    // otherwise ff will sort *after* 0, not before.
    key->append("--");
  } else {
    char buf[32];
    snprintf(buf, sizeof(buf), "%02x", (int)shard);
    key->append(buf);
  }
}
static const char *_key_decode_shard(const char *key, shard_id_t *pshard)
{
  if (key[0] == '-') {
    *pshard = shard_id_t::NO_SHARD;
  } else {
    unsigned shard;
    int r = sscanf(key, "%x", &shard);
    if (r < 1)
      return NULL;
    *pshard = shard_id_t(shard);
  }
  return key + 2;
}

static void get_coll_key_range(const coll_t& cid, int bits,
			       string *temp_start, string *temp_end,
			       string *start, string *end)
{
  temp_start->clear();
  temp_end->clear();
  start->clear();
  end->clear();

  spg_t pgid;
  if (cid.is_pg(&pgid)) {
    _key_encode_shard(pgid.shard, start);
    *end = *start;
    *temp_start = *start;
    *temp_end = *start;

    _key_encode_u64(pgid.pool() + 0x8000000000000000ull, start);
    _key_encode_u64((-2ll - pgid.pool()) + 0x8000000000000000ull, temp_start);
    _key_encode_u32(hobject_t::_reverse_bits(pgid.ps()), start);
    _key_encode_u32(hobject_t::_reverse_bits(pgid.ps()), temp_start);
    start->append(".");
    temp_start->append(".");

    _key_encode_u64(pgid.pool() + 0x8000000000000000ull, end);
    _key_encode_u64((-2ll - pgid.pool()) + 0x8000000000000000ull, temp_end);

    uint64_t end_hash =
      hobject_t::_reverse_bits(pgid.ps()) + (1ull << (32-bits));
    if (end_hash <= 0xffffffffull) {
      _key_encode_u32(end_hash, end);
      _key_encode_u32(end_hash, temp_end);
      end->append(".");
      temp_end->append(".");
    } else {
      _key_encode_u32(0xffffffff, end);
      _key_encode_u32(0xffffffff, temp_end);
      end->append(":");
      temp_end->append(":");
    }
  } else {
    _key_encode_shard(shard_id_t::NO_SHARD, start);
    _key_encode_u64(-1ull + 0x8000000000000000ull, start);
    *end = *start;
    _key_encode_u32(0, start);
    start->append(".");
    _key_encode_u32(0xffffffff, end);
    end->append(":");

    // no separate temp section
    *temp_start = *end;
    *temp_end = *end;
  }
}

static bool is_enode_key(const string& key)
{
  if (key.size() == 2 + 8 + 4)
    return true;
  return false;
}

static void get_enode_key(shard_id_t shard, int64_t pool, uint32_t hash,
			  string *key)
{
  key->clear();
  _key_encode_shard(shard, key);
  _key_encode_u64(pool + 0x8000000000000000ull, key);
  _key_encode_u32(hobject_t::_reverse_bits(hash), key);
}

static int get_key_object(const string& key, ghobject_t *oid);

static void get_object_key(const ghobject_t& oid, string *key)
{
  key->clear();

  _key_encode_shard(oid.shard_id, key);
  _key_encode_u64(oid.hobj.pool + 0x8000000000000000ull, key);
  _key_encode_u32(oid.hobj.get_bitwise_key_u32(), key);
  key->append(".");

  append_escaped(oid.hobj.nspace, key);

  if (oid.hobj.get_key().length()) {
    // is a key... could be < = or >.
    // (ASCII chars < = and > sort in that order, yay)
    if (oid.hobj.get_key() < oid.hobj.oid.name) {
      key->append("<");
      append_escaped(oid.hobj.get_key(), key);
      append_escaped(oid.hobj.oid.name, key);
    } else if (oid.hobj.get_key() > oid.hobj.oid.name) {
      key->append(">");
      append_escaped(oid.hobj.get_key(), key);
      append_escaped(oid.hobj.oid.name, key);
    } else {
      // same as no key
      key->append("=");
      append_escaped(oid.hobj.oid.name, key);
    }
  } else {
    // no key
    key->append("=");
    append_escaped(oid.hobj.oid.name, key);
  }

  _key_encode_u64(oid.hobj.snap, key);
  _key_encode_u64(oid.generation, key);

  // sanity check
  if (true) {
    ghobject_t t;
    int r = get_key_object(*key, &t);
    if (r || t != oid) {
      derr << "  r " << r << dendl;
      derr << "key " << pretty_binary_string(*key) << dendl;
      derr << "oid " << oid << dendl;
      derr << "  t " << t << dendl;
      assert(t == oid);
    }
  }
}

static int get_key_object(const string& key, ghobject_t *oid)
{
  int r;
  const char *p = key.c_str();

  if (key.length() < 2 + 8 + 4)
    return -2;
  p = _key_decode_shard(p, &oid->shard_id);

  uint64_t pool;
  p = _key_decode_u64(p, &pool);
  oid->hobj.pool = pool - 0x8000000000000000ull;

  unsigned hash;
  p = _key_decode_u32(p, &hash);

  oid->hobj.set_bitwise_key_u32(hash);
  if (*p != '.')
    return -5;
  ++p;

  r = decode_escaped(p, &oid->hobj.nspace);
  if (r < 0)
    return -6;
  p += r + 1;

  if (*p == '=') {
    // no key
    ++p;
    r = decode_escaped(p, &oid->hobj.oid.name);
    if (r < 0)
      return -7;
    p += r + 1;
  } else if (*p == '<' || *p == '>') {
    // key + name
    ++p;
    string okey;
    r = decode_escaped(p, &okey);
    if (r < 0)
      return -8;
    p += r + 1;
    r = decode_escaped(p, &oid->hobj.oid.name);
    if (r < 0)
      return -9;
    p += r + 1;
    oid->hobj.set_key(okey);
  } else {
    // malformed
    return -10;
  }

  p = _key_decode_u64(p, &oid->hobj.snap.val);
  p = _key_decode_u64(p, &oid->generation);
  if (*p) {
    // if we get something other than a null terminator here, 
    // something goes wrong.
    return -12;
  }  

  return 0;
}


static void get_overlay_key(uint64_t nid, uint64_t offset, string *out)
{
  _key_encode_u64(nid, out);
  _key_encode_u64(offset, out);
}

// '-' < '.' < '~'
static void get_omap_header(uint64_t id, string *out)
{
  _key_encode_u64(id, out);
  out->push_back('-');
}

// hmm, I don't think there's any need to escape the user key since we
// have a clean prefix.
static void get_omap_key(uint64_t id, const string& key, string *out)
{
  _key_encode_u64(id, out);
  out->push_back('.');
  out->append(key);
}

static void rewrite_omap_key(uint64_t id, string old, string *out)
{
  _key_encode_u64(id, out);
  out->append(old.substr(out->length()));
}

static void decode_omap_key(const string& key, string *user_key)
{
  *user_key = key.substr(sizeof(uint64_t) + 1);
}

static void get_omap_tail(uint64_t id, string *out)
{
  _key_encode_u64(id, out);
  out->push_back('~');
}

static void get_wal_key(uint64_t seq, string *out)
{
  _key_encode_u64(seq, out);
}

// Enode

#undef dout_prefix
#define dout_prefix *_dout << "bluestore.enode(" << this << ") "

void BlueStore::Enode::put()
{
  int final = --nref;
  if (final == 0) {
    dout(20) << __func__ << " removing self from set " << enode_set << dendl;
    enode_set->uset.erase(*this);
    delete this;
  }
}

// Onode

#undef dout_prefix
#define dout_prefix *_dout << "bluestore.onode(" << this << ") "

void BlueStore::Onode::flush()
{
  std::unique_lock<std::mutex> l(flush_lock);
  dout(20) << __func__ << " " << flush_txns << dendl;
  while (!flush_txns.empty())
    flush_cond.wait(l);
  dout(20) << __func__ << " done" << dendl;
}

// OnodeHashLRU

#undef dout_prefix
#define dout_prefix *_dout << "bluestore.lru(" << this << ") "

void BlueStore::OnodeHashLRU::_touch(OnodeRef o)
{
  lru_list_t::iterator p = lru.iterator_to(*o);
  lru.erase(p);
  lru.push_front(*o);
}

void BlueStore::OnodeHashLRU::add(const ghobject_t& oid, OnodeRef o)
{
  std::lock_guard<std::mutex> l(lock);
  dout(30) << __func__ << " " << oid << " " << o << dendl;
  assert(onode_map.count(oid) == 0);
  onode_map[oid] = o;
  lru.push_back(*o);
}

BlueStore::OnodeRef BlueStore::OnodeHashLRU::lookup(const ghobject_t& oid)
{
  std::lock_guard<std::mutex> l(lock);
  dout(30) << __func__ << dendl;
  ceph::unordered_map<ghobject_t,OnodeRef>::iterator p = onode_map.find(oid);
  if (p == onode_map.end()) {
    dout(30) << __func__ << " " << oid << " miss" << dendl;
    return OnodeRef();
  }
  dout(30) << __func__ << " " << oid << " hit " << p->second << dendl;
  _touch(p->second);
  return p->second;
}

void BlueStore::OnodeHashLRU::clear()
{
  std::lock_guard<std::mutex> l(lock);
  dout(10) << __func__ << dendl;
  lru.clear();
  onode_map.clear();
}

void BlueStore::OnodeHashLRU::rename(const ghobject_t& old_oid,
				    const ghobject_t& new_oid)
{
  std::lock_guard<std::mutex> l(lock);
  dout(30) << __func__ << " " << old_oid << " -> " << new_oid << dendl;
  ceph::unordered_map<ghobject_t,OnodeRef>::iterator po, pn;
  po = onode_map.find(old_oid);
  pn = onode_map.find(new_oid);
  assert(po != pn);

  assert(po != onode_map.end());
  if (pn != onode_map.end()) {
    dout(30) << __func__ << "  removing target " << pn->second << dendl;
    lru_list_t::iterator p = lru.iterator_to(*pn->second);
    lru.erase(p);
    onode_map.erase(pn);
  }
  OnodeRef o = po->second;

  // install a non-existent onode at old location
  po->second.reset(new Onode(old_oid, o->key));
  po->second->exists = false;
  lru.push_back(*po->second);

  // add at new position and fix oid, key
  onode_map.insert(make_pair(new_oid, o));
  _touch(o);
  o->oid = new_oid;
  get_object_key(new_oid, &o->key);
}

bool BlueStore::OnodeHashLRU::get_next(
  const ghobject_t& after,
  pair<ghobject_t,OnodeRef> *next)
{
  std::lock_guard<std::mutex> l(lock);
  dout(20) << __func__ << " after " << after << dendl;

  if (after == ghobject_t()) {
    if (lru.empty()) {
      return false;
    }
    ceph::unordered_map<ghobject_t,OnodeRef>::iterator p = onode_map.begin();
    assert(p != onode_map.end());
    next->first = p->first;
    next->second = p->second;
    return true;
  }

  ceph::unordered_map<ghobject_t,OnodeRef>::iterator p = onode_map.find(after);
  assert(p != onode_map.end()); // for now
  lru_list_t::iterator pi = lru.iterator_to(*p->second);
  ++pi;
  if (pi == lru.end()) {
    return false;
  }
  next->first = pi->oid;
  next->second = onode_map[pi->oid];
  return true;
}

int BlueStore::OnodeHashLRU::trim(int max)
{
  std::lock_guard<std::mutex> l(lock);
  dout(20) << __func__ << " max " << max
	   << " size " << onode_map.size() << dendl;
  int trimmed = 0;
  int num = onode_map.size() - max;
  if (onode_map.size() == 0 || num <= 0)
    return 0; // don't even try
  
  lru_list_t::iterator p = lru.end();
  if (num)
    --p;
  while (num > 0) {
    Onode *o = &*p;
    int refs = o->nref.load();
    if (refs > 1) {
      dout(20) << __func__ << "  " << o->oid << " has " << refs
	       << " refs; stopping with " << num << " left to trim" << dendl;
      break;
    }
    dout(30) << __func__ << "  trim " << o->oid << dendl;
    if (p != lru.begin()) {
      lru.erase(p--);
    } else {
      lru.erase(p);
      assert(num == 1);
    }
    o->get();  // paranoia
    onode_map.erase(o->oid);
    o->put();
    --num;
    ++trimmed;
  }
  return trimmed;
}

// =======================================================

// Collection

#undef dout_prefix
#define dout_prefix *_dout << "bluestore(" << store->path << ").collection(" << cid << ") "

BlueStore::Collection::Collection(BlueStore *ns, coll_t c)
  : store(ns),
    cid(c),
    lock("BlueStore::Collection::lock"),
    exists(true),
    onode_map(),
    enode_set(g_conf->bluestore_onode_map_size)
{
}

BlueStore::EnodeRef BlueStore::Collection::get_enode(
  uint32_t hash
  )
{
  Enode dummy(hash, string(), NULL);
  auto p = enode_set.uset.find(dummy);
  if (p == enode_set.uset.end()) {
    spg_t pgid;
    if (!cid.is_pg(&pgid))
      pgid = spg_t();  // meta
    string key;
    get_enode_key(pgid.shard, pgid.pool(), hash, &key);
    EnodeRef e = new Enode(hash, key, &enode_set);
    dout(10) << __func__ << " hash " << std::hex << hash << std::dec
	     << " created " << e << dendl;

    bufferlist v;
    int r = store->db->get(PREFIX_OBJ, key, &v);
    if (r >= 0) {
      assert(v.length() > 0);
      bufferlist::iterator p = v.begin();
      ::decode(e->ref_map, p);
      dout(10) << __func__ << " hash " << std::hex << hash << std::dec
	       << " loaded ref_map " << e->ref_map << dendl;
    } else {
      dout(10) << __func__ << " hash " <<std::hex << hash << std::dec
	       << " missed, new ref_map" << dendl;
    }
    enode_set.uset.insert(*e);
    return e;
  } else {
    dout(10) << __func__ << " hash " << std::hex << hash << std::dec
	     << " had " << &*p << dendl;
    return &*p;
  }
}

BlueStore::OnodeRef BlueStore::Collection::get_onode(
  const ghobject_t& oid,
  bool create)
{
  assert(create ? lock.is_wlocked() : lock.is_locked());

  spg_t pgid;
  if (cid.is_pg(&pgid)) {
    if (!oid.match(cnode.bits, pgid.ps())) {
      derr << __func__ << " oid " << oid << " not part of " << pgid
	   << " bits " << cnode.bits << dendl;
      assert(0);
    }
  }

  OnodeRef o = onode_map.lookup(oid);
  if (o)
    return o;

  string key;
  get_object_key(oid, &key);

  dout(20) << __func__ << " oid " << oid << " key "
	   << pretty_binary_string(key) << dendl;

  bufferlist v;
  int r = store->db->get(PREFIX_OBJ, key, &v);
  dout(20) << " r " << r << " v.len " << v.length() << dendl;
  Onode *on;
  if (v.length() == 0) {
    assert(r == -ENOENT);
    if (!g_conf->bluestore_debug_misc &&
	!create)
      return OnodeRef();

    // new
    on = new Onode(oid, key);
    on->dirty = true;
    if (g_conf->bluestore_debug_misc && !create)
      on->exists = on->dirty = false;
  } else {
    // loaded
    assert(r >=0);
    on = new Onode(oid, key);
    bufferlist::iterator p = v.begin();
    ::decode(on->onode, p);
  }
  o.reset(on);
  onode_map.add(oid, o);
  return o;
}



// =======================================================

#undef dout_prefix
#define dout_prefix *_dout << "bluestore(" << path << ") "


static void aio_cb(void *priv, void *priv2)
{
  BlueStore *store = static_cast<BlueStore*>(priv);
  store->_txc_aio_finish(priv2);
}

BlueStore::BlueStore(CephContext *cct, const string& path)
  : ObjectStore(path),
    cct(cct),
    bluefs(NULL),
    bluefs_shared_bdev(0),
    db(NULL),
    fs(NULL),
    bdev(NULL),
    fm(NULL),
    alloc(NULL),
    path_fd(-1),
    fsid_fd(-1),
    mounted(false),
    coll_lock("BlueStore::coll_lock"),
<<<<<<< HEAD
=======
    nid_lock("BlueStore::nid_lock"),
    nid_last(0),
>>>>>>> 579fbc8d
    nid_max(0),
    throttle_ops(cct, "bluestore_max_ops", cct->_conf->bluestore_max_ops),
    throttle_bytes(cct, "bluestore_max_bytes", cct->_conf->bluestore_max_bytes),
    throttle_wal_ops(cct, "bluestore_wal_max_ops",
		     cct->_conf->bluestore_max_ops +
		     cct->_conf->bluestore_wal_max_ops),
    throttle_wal_bytes(cct, "bluestore_wal_max_bytes",
		       cct->_conf->bluestore_max_bytes +
		       cct->_conf->bluestore_wal_max_bytes),
    wal_seq(0),
    wal_tp(cct,
	   "BlueStore::wal_tp",
           "tp_wal",
	   cct->_conf->bluestore_wal_threads,
	   "bluestore_wal_threads"),
    wal_wq(this,
	     cct->_conf->bluestore_wal_thread_timeout,
	     cct->_conf->bluestore_wal_thread_suicide_timeout,
	     &wal_tp),
    finisher(cct),
    kv_sync_thread(this),
    kv_stop(false),
    logger(NULL)
{
  _init_logger();
}

BlueStore::~BlueStore()
{
  _shutdown_logger();
  assert(!mounted);
  assert(db == NULL);
  assert(bluefs == NULL);
  assert(fsid_fd < 0);
}

void BlueStore::_init_logger()
{
  // XXX
}

void BlueStore::_shutdown_logger()
{
  // XXX
}

int BlueStore::get_block_device_fsid(const string& path, uuid_d *fsid)
{
  bluestore_bdev_label_t label;
  int r = _read_bdev_label(path, &label);
  if (r < 0)
    return r;
  *fsid = label.osd_uuid;
  return 0;
}

int BlueStore::_open_path()
{
  assert(path_fd < 0);
  path_fd = ::open(path.c_str(), O_DIRECTORY);
  if (path_fd < 0) {
    int r = -errno;
    derr << __func__ << " unable to open " << path << ": " << cpp_strerror(r)
	 << dendl;
    return r;
  }
  assert(fs == NULL);
  fs = FS::create_by_fd(path_fd);
  dout(1) << __func__ << " using fs driver '" << fs->get_name() << "'" << dendl;
  return 0;
}

void BlueStore::_close_path()
{
  VOID_TEMP_FAILURE_RETRY(::close(path_fd));
  path_fd = -1;
  delete fs;
  fs = NULL;
}

int BlueStore::_write_bdev_label(string path, bluestore_bdev_label_t label)
{
  dout(10) << __func__ << " path " << path << " label " << label << dendl;
  bufferlist bl;
  ::encode(label, bl);
  uint32_t crc = bl.crc32c(-1);
  ::encode(crc, bl);
  assert(bl.length() <= BDEV_LABEL_BLOCK_SIZE);
  bufferptr z(BDEV_LABEL_BLOCK_SIZE - bl.length());
  z.zero();
  bl.append(z);

  int fd = ::open(path.c_str(), O_WRONLY);
  if (fd < 0) {
    fd = -errno;
    derr << __func__ << " failed to open " << path << ": " << cpp_strerror(fd)
	 << dendl;
    return fd;
  }
  int r = bl.write_fd(fd);
  if (r < 0) {
    derr << __func__ << " failed to write to " << path
	 << ": " << cpp_strerror(r) << dendl;
  }
  VOID_TEMP_FAILURE_RETRY(::close(fd));
  return r;
}

int BlueStore::_read_bdev_label(string path, bluestore_bdev_label_t *label)
{
  dout(10) << __func__ << dendl;
  int fd = ::open(path.c_str(), O_RDONLY);
  if (fd < 0) {
    fd = -errno;
    derr << __func__ << " failed to open " << path << ": " << cpp_strerror(fd)
	 << dendl;
    return fd;
  }
  bufferlist bl;
  int r = bl.read_fd(fd, BDEV_LABEL_BLOCK_SIZE);
  VOID_TEMP_FAILURE_RETRY(::close(fd));
  if (r < 0) {
    derr << __func__ << " failed to read from " << path
	 << ": " << cpp_strerror(r) << dendl;
    return r;
  }

  uint32_t crc, expected_crc;
  bufferlist::iterator p = bl.begin();
  try {
    ::decode(*label, p);
    bufferlist t;
    t.substr_of(bl, 0, p.get_off());
    crc = t.crc32c(-1);
    ::decode(expected_crc, p);
  }
  catch (buffer::error& e) {
    derr << __func__ << " unable to decode label at offset " << p.get_off()
	 << ": " << e.what()
	 << dendl;
    return -EINVAL;
  }
  if (crc != expected_crc) {
    derr << __func__ << " bad crc on label, expected " << expected_crc
	 << " != actual " << crc << dendl;
    return -EIO;
  }
  dout(10) << __func__ << " got " << *label << dendl;
  return 0;
}

int BlueStore::_check_or_set_bdev_label(
  string path, uint64_t size, string desc, bool create)
{
  bluestore_bdev_label_t label;
  if (create) {
    label.osd_uuid = fsid;
    label.size = size;
    label.btime = ceph_clock_now(NULL);
    label.description = desc;
    int r = _write_bdev_label(path, label);
    if (r < 0)
      return r;
  } else {
    int r = _read_bdev_label(path, &label);
    if (r < 0)
      return r;
    if (label.osd_uuid != fsid) {
      derr << __func__ << " bdev " << path << " fsid " << label.osd_uuid
	   << " does not match our fsid " << fsid << dendl;
      return -EIO;
    }
  }
  return 0;
}

int BlueStore::_open_bdev(bool create)
{
  bluestore_bdev_label_t label;
  assert(bdev == NULL);
  bdev = new BlockDevice(aio_cb, static_cast<void*>(this));
  string p = path + "/block";
  int r = bdev->open(p);
  if (r < 0)
    goto fail;

  r = _check_or_set_bdev_label(p, bdev->get_size(), "main", create);
  if (r < 0)
    goto fail_close;
  return 0;

 fail_close:
  bdev->close();
 fail:
  delete bdev;
  bdev = NULL;
  return r;
}

void BlueStore::_close_bdev()
{
  assert(bdev);
  bdev->close();
  delete bdev;
  bdev = NULL;
}

int BlueStore::_open_alloc()
{
  assert(fm == NULL);
  assert(alloc == NULL);
  fm = new FreelistManager();
  int r = fm->init(db, PREFIX_ALLOC);
  if (r < 0) {
    delete fm;
    fm = NULL;
    return r;
  }

  alloc = Allocator::create("stupid");
  uint64_t num = 0, bytes = 0;
  const auto& fl = fm->get_freelist();
  for (auto& p : fl) {
    alloc->init_add_free(p.first, p.second);
    ++num;
    bytes += p.second;
  }
  dout(10) << __func__ << " loaded " << pretty_si_t(bytes)
	   << " in " << num << " extents"
	   << dendl;
  return r;
}

void BlueStore::_close_alloc()
{
  assert(fm);
  assert(alloc);
  alloc->shutdown();
  delete alloc;
  alloc = NULL;
  fm->shutdown();
  delete fm;
  fm = NULL;
}

int BlueStore::_open_fsid(bool create)
{
  assert(fsid_fd < 0);
  int flags = O_RDWR;
  if (create)
    flags |= O_CREAT;
  fsid_fd = ::openat(path_fd, "fsid", flags, 0644);
  if (fsid_fd < 0) {
    int err = -errno;
    derr << __func__ << " " << cpp_strerror(err) << dendl;
    return err;
  }
  return 0;
}

int BlueStore::_read_fsid(uuid_d *uuid)
{
  char fsid_str[40];
  memset(fsid_str, 0, sizeof(fsid_str));
  int ret = safe_read(fsid_fd, fsid_str, sizeof(fsid_str));
  if (ret < 0) {
    derr << __func__ << " failed: " << cpp_strerror(ret) << dendl;
    return ret;
  }
  if (ret > 36)
    fsid_str[36] = 0;
  else
    fsid_str[ret] = 0;
  if (!uuid->parse(fsid_str)) {
    derr << __func__ << " unparsable uuid " << fsid_str << dendl;
    return -EINVAL;
  }
  return 0;
}

int BlueStore::_write_fsid()
{
  int r = ::ftruncate(fsid_fd, 0);
  if (r < 0) {
    r = -errno;
    derr << __func__ << " fsid truncate failed: " << cpp_strerror(r) << dendl;
    return r;
  }
  string str = stringify(fsid) + "\n";
  r = safe_write(fsid_fd, str.c_str(), str.length());
  if (r < 0) {
    derr << __func__ << " fsid write failed: " << cpp_strerror(r) << dendl;
    return r;
  }
  r = ::fsync(fsid_fd);
  if (r < 0) {
    r = -errno;
    derr << __func__ << " fsid fsync failed: " << cpp_strerror(r) << dendl;
    return r;
  }
  return 0;
}

void BlueStore::_close_fsid()
{
  VOID_TEMP_FAILURE_RETRY(::close(fsid_fd));
  fsid_fd = -1;
}

int BlueStore::_lock_fsid()
{
  struct flock l;
  memset(&l, 0, sizeof(l));
  l.l_type = F_WRLCK;
  l.l_whence = SEEK_SET;
  l.l_start = 0;
  l.l_len = 0;
  int r = ::fcntl(fsid_fd, F_SETLK, &l);
  if (r < 0) {
    int err = errno;
    derr << __func__ << " failed to lock " << path << "/fsid"
	 << " (is another ceph-osd still running?)"
	 << cpp_strerror(err) << dendl;
    return -err;
  }
  return 0;
}

bool BlueStore::test_mount_in_use()
{
  // most error conditions mean the mount is not in use (e.g., because
  // it doesn't exist).  only if we fail to lock do we conclude it is
  // in use.
  bool ret = false;
  int r = _open_path();
  if (r < 0)
    return false;
  r = _open_fsid(false);
  if (r < 0)
    goto out_path;
  r = _lock_fsid();
  if (r < 0)
    ret = true; // if we can't lock, it is in use
  _close_fsid();
 out_path:
  _close_path();
  return ret;
}

int BlueStore::_open_db(bool create)
{
  int r;
  assert(!db);
  char fn[PATH_MAX];
  snprintf(fn, sizeof(fn), "%s/db", path.c_str());
  string options;
  stringstream err;

  string kv_backend;
  if (create) {
    kv_backend = g_conf->bluestore_backend;
  } else {
    r = read_meta("kv_backend", &kv_backend);
    if (r < 0) {
      derr << __func__ << " unable to read 'kv_backend' meta" << dendl;
      return -EIO;
    }
  }
  dout(10) << __func__ << " kv_backend = " << kv_backend << dendl;

  bool do_bluefs;
  if (create) {
    do_bluefs = g_conf->bluestore_bluefs;
  } else {
    string s;
    r = read_meta("bluefs", &s);
    if (r < 0) {
      derr << __func__ << " unable to read 'bluefs' meta" << dendl;
      return -EIO;
    }
    if (s == "1") {
      do_bluefs = true;
    } else if (s == "0") {
      do_bluefs = false;
    } else {
      derr << __func__ << " bluefs = " << s << " : not 0 or 1, aborting" << dendl;
      return -EIO;
    }
  }
  dout(10) << __func__ << " bluefs = " << bluefs << dendl;

  rocksdb::Env *env = NULL;
  if (do_bluefs) {
    dout(10) << __func__ << " initializing bluefs" << dendl;
    if (kv_backend != "rocksdb") {
      derr << " backend must be rocksdb to use bluefs" << dendl;
      return -EINVAL;
    }
    bluefs = new BlueFS;

    char bfn[PATH_MAX];
    struct stat st;
    int id = 0;

    snprintf(bfn, sizeof(bfn), "%s/block.db", path.c_str());
    if (::stat(bfn, &st) == 0) {
      r = bluefs->add_block_device(id, bfn);
      if (r < 0) {
        derr << __func__ << " add block device(" << bfn << ") returned: " 
             << cpp_strerror(r) << dendl;
        goto free_bluefs;
      }
      r = _check_or_set_bdev_label(bfn, bluefs->get_block_device_size(id),
        "bluefs db", create);
      if (r < 0) {
        derr << __func__ << " check block device(" << bfn << ") label returned: " 
             << cpp_strerror(r) << dendl;
        goto free_bluefs;
      }
      if (create) {
	bluefs->add_block_extent(
	  id, BLUEFS_START,
	  bluefs->get_block_device_size(id) - BLUEFS_START);
      }
      ++id;
    }

    snprintf(bfn, sizeof(bfn), "%s/block", path.c_str());
    r = bluefs->add_block_device(id, bfn);
    if (r < 0) {
      derr << __func__ << " add block device(" << bfn << ") returned: " 
           << cpp_strerror(r) << dendl;
      goto free_bluefs;
    }
    if (create) {
      // note: we might waste a 4k block here if block.db is used, but it's
      // simpler.
      uint64_t initial =
	bdev->get_size() * (g_conf->bluestore_bluefs_min_ratio +
			    g_conf->bluestore_bluefs_gift_ratio);
      initial = MAX(initial, g_conf->bluestore_bluefs_min);
      // align to bluefs's alloc_size
      initial = ROUND_UP_TO(initial, g_conf->bluefs_alloc_size);
      initial += g_conf->bluefs_alloc_size - BLUEFS_START;
      bluefs->add_block_extent(id, BLUEFS_START, initial);
      bluefs_extents.insert(BLUEFS_START, initial);
    }
    bluefs_shared_bdev = id;
    ++id;
    if (id == 2) {
      // we have both block.db and block; tell rocksdb!
      // note: the second (last) size value doesn't really matter
      char db_paths[PATH_MAX*3];
      snprintf(
	db_paths, sizeof(db_paths), "%s/db,%lld %s/db.slow,%lld",
	path.c_str(),
	(unsigned long long)bluefs->get_block_device_size(0) * 95 / 100,
	path.c_str(),
	(unsigned long long)bluefs->get_block_device_size(1) * 95 / 100);
      g_conf->set_val("rocksdb_db_paths", db_paths, false, false);
      dout(10) << __func__ << " set rocksdb_db_paths to "
	       << g_conf->rocksdb_db_paths << dendl;
    }

    snprintf(bfn, sizeof(bfn), "%s/block.wal", path.c_str());
    if (::stat(bfn, &st) == 0) {
      r = bluefs->add_block_device(id, bfn);
      if (r < 0) {
        derr << __func__ << " add block device(" << bfn << ") returned: " 
	     << cpp_strerror(r) << dendl;
        goto free_bluefs;			
      }
      r = _check_or_set_bdev_label(bfn, bluefs->get_block_device_size(id),
        "bluefs wal", create);
      if (r < 0) {
        derr << __func__ << " check block device(" << bfn << ") label returned: " 
	     << cpp_strerror(r) << dendl;
        goto free_bluefs;
      }
      if (create) {
	bluefs->add_block_extent(
	  id, BDEV_LABEL_BLOCK_SIZE,
	  bluefs->get_block_device_size(id) - BDEV_LABEL_BLOCK_SIZE);
      }
      g_conf->set_val("rocksdb_separate_wal_dir", "true");
    } else {
      g_conf->set_val("rocksdb_separate_wal_dir", "false");
    }

    if (create) {
      bluefs->mkfs(fsid);
    }
    r = bluefs->mount();
    if (r < 0) {
      derr << __func__ << " failed bluefs mount: " << cpp_strerror(r) << dendl;
      goto free_bluefs;
    }
    if (g_conf->bluestore_bluefs_env_mirror) {
      rocksdb::Env *a = new BlueRocksEnv(bluefs);
      unique_ptr<rocksdb::Directory> dir;
      rocksdb::Env *b = rocksdb::Env::Default();
      if (create) {
	string cmd = "rm -rf " + path + "/db " +
	  path + "/db.slow" +
	  path + "/db.wal";
	int r = system(cmd.c_str());
	(void)r;
      }
      env = new rocksdb::EnvMirror(b, a);
    } else {
      env = new BlueRocksEnv(bluefs);

      // simplify the dir names, too, as "seen" by rocksdb
      strcpy(fn, "db");
    }

    if (create) {
      env->CreateDir(fn);
      if (g_conf->rocksdb_separate_wal_dir)
	env->CreateDir(string(fn) + ".wal");
      if (g_conf->rocksdb_db_paths.length())
	env->CreateDir(string(fn) + ".slow");
    }
  } else if (create) {
    int r = ::mkdir(fn, 0755);
    if (r < 0)
      r = -errno;
    if (r < 0 && r != -EEXIST) {
      derr << __func__ << " failed to create " << fn << ": " << cpp_strerror(r)
	   << dendl;
      return r;
    }

    // wal_dir, too!
    char walfn[PATH_MAX];
    snprintf(walfn, sizeof(walfn), "%s/db.wal", path.c_str());
    r = ::mkdir(walfn, 0755);
    if (r < 0)
      r = -errno;
    if (r < 0 && r != -EEXIST) {
      derr << __func__ << " failed to create " << walfn
	   << ": " << cpp_strerror(r)
	   << dendl;
      return r;
    }
  }

  db = KeyValueDB::create(g_ceph_context,
			  kv_backend,
			  fn,
			  static_cast<void*>(env));
  if (!db) {
    derr << __func__ << " error creating db" << dendl;
    if (bluefs) {
      bluefs->umount();
      delete bluefs;
      bluefs = NULL;
    }
    // delete env manually here since we can't depend on db to do this under this case
    delete env;
    env = NULL;
    return -EIO;
  }
  
  if (kv_backend == "rocksdb")
    options = g_conf->bluestore_rocksdb_options;
  db->init(options);
  if (create)
    r = db->create_and_open(err);
  else
    r = db->open(err);
  if (r) {
    derr << __func__ << " erroring opening db: " << err.str() << dendl;
    if (bluefs) {
      bluefs->umount();
      delete bluefs;
      bluefs = NULL;
    }
    delete db;
    db = NULL;
    return -EIO;
  }
  dout(1) << __func__ << " opened " << kv_backend
	  << " path " << fn << " options " << options << dendl;
  return 0;

free_bluefs:
  assert(bluefs);
  delete bluefs;
  bluefs = NULL;
  return r;
}

void BlueStore::_close_db()
{
  assert(db);
  delete db;
  db = NULL;
  if (bluefs) {
    bluefs->umount();
    delete bluefs;
    bluefs = NULL;
  }
}

int BlueStore::_reconcile_bluefs_freespace()
{
  dout(10) << __func__ << dendl;
  interval_set<uint64_t> bset;
  int r = bluefs->get_block_extents(bluefs_shared_bdev, &bset);
  assert(r == 0);
  if (bset == bluefs_extents) {
    dout(10) << __func__ << " we agree bluefs has " << bset << dendl;
    return 0;
  }
  dout(10) << __func__ << " bluefs says " << bset << dendl;
  dout(10) << __func__ << " super says  " << bluefs_extents << dendl;

  interval_set<uint64_t> overlap;
  overlap.intersection_of(bset, bluefs_extents);

  bset.subtract(overlap);
  if (!bset.empty()) {
    derr << __func__ << " bluefs extra " << bset << dendl;
    return -EIO;
  }

  interval_set<uint64_t> super_extra;
  super_extra = bluefs_extents;
  super_extra.subtract(overlap);
  if (!super_extra.empty()) {
    // This is normal: it can happen if we commit to give extents to
    // bluefs and we crash before bluefs commits that it owns them.
    dout(10) << __func__ << " super extra " << super_extra << dendl;
    for (interval_set<uint64_t>::iterator p = super_extra.begin();
	 p != super_extra.end();
	 ++p) {
      bluefs->add_block_extent(bluefs_shared_bdev, p.get_start(), p.get_len());
    }
  }

  return 0;
}

int BlueStore::_balance_bluefs_freespace(vector<bluestore_extent_t> *extents,
					 KeyValueDB::Transaction t)
{
  int ret = 0;
  assert(bluefs);

  vector<pair<uint64_t,uint64_t>> bluefs_usage;  // <free, total> ...
  bluefs->get_usage(&bluefs_usage);
  assert(bluefs_usage.size() > bluefs_shared_bdev);

  // fixme: look at primary bdev only for now
  uint64_t bluefs_free = bluefs_usage[bluefs_shared_bdev].first;
  uint64_t bluefs_total = bluefs_usage[bluefs_shared_bdev].second;
  float bluefs_free_ratio = (float)bluefs_free / (float)bluefs_total;

  uint64_t my_free = alloc->get_free();
  uint64_t total = bdev->get_size();
  float my_free_ratio = (float)my_free / (float)total;

  uint64_t total_free = bluefs_free + my_free;

  float bluefs_ratio = (float)bluefs_free / (float)total_free;

  dout(10) << __func__
	   << " bluefs " << pretty_si_t(bluefs_free)
	   << " free (" << bluefs_free_ratio
	   << ") bluestore " << pretty_si_t(my_free)
	   << " free (" << my_free_ratio
	   << "), bluefs_ratio " << bluefs_ratio
	   << dendl;

  uint64_t gift = 0;
  uint64_t reclaim = 0;
  if (bluefs_ratio < g_conf->bluestore_bluefs_min_ratio) {
    gift = g_conf->bluestore_bluefs_gift_ratio * total_free;
    dout(10) << __func__ << " bluefs_ratio " << bluefs_ratio
	     << " < min_ratio " << g_conf->bluestore_bluefs_min_ratio
	     << ", should gift " << pretty_si_t(gift) << dendl;
  } else if (bluefs_ratio > g_conf->bluestore_bluefs_max_ratio) {
    reclaim = g_conf->bluestore_bluefs_reclaim_ratio * total_free;
    if (bluefs_total - reclaim < g_conf->bluestore_bluefs_min)
      reclaim = bluefs_total - g_conf->bluestore_bluefs_min;
    dout(10) << __func__ << " bluefs_ratio " << bluefs_ratio
	     << " > max_ratio " << g_conf->bluestore_bluefs_max_ratio
	     << ", should reclaim " << pretty_si_t(reclaim) << dendl;
  }
  if (bluefs_total < g_conf->bluestore_bluefs_min) {
    uint64_t g = g_conf->bluestore_bluefs_min;
    dout(10) << __func__ << " bluefs_total " << bluefs_total
	     << " < min " << g_conf->bluestore_bluefs_min
	     << ", should gift " << pretty_si_t(g) << dendl;
    if (g > gift)
      gift = g;
    reclaim = 0;
  }

  if (gift) {
    // round up to alloc size
    uint64_t min_alloc_size = g_conf->bluestore_min_alloc_size;
    gift = ROUND_UP_TO(gift, min_alloc_size);

    // hard cap to fit into 32 bits
    gift = MIN(gift, 1ull<<31);
    dout(10) << __func__ << " gifting " << gift
	     << " (" << pretty_si_t(gift) << ")" << dendl;

    // fixme: just do one allocation to start...
    int r = alloc->reserve(gift);
    assert(r == 0);

    bluestore_extent_t e;
    r = alloc->allocate(gift, min_alloc_size, 0, &e.offset, &e.length);
    if (r < 0) {
      assert(0 == "allocate failed, wtf");
      return r;
    }
    if (e.length < gift) {
      alloc->unreserve(gift - e.length);
    }

    dout(1) << __func__ << " gifting " << e << " to bluefs" << dendl;
    extents->push_back(e);
    ret = 1;
  }

  // reclaim from bluefs?
  if (reclaim) {
    // round up to alloc size
    uint64_t min_alloc_size = g_conf->bluestore_min_alloc_size;
    reclaim = ROUND_UP_TO(reclaim, min_alloc_size);

    // hard cap to fit into 32 bits
    reclaim = MIN(reclaim, 1ull<<31);
    dout(10) << __func__ << " reclaiming " << reclaim
	     << " (" << pretty_si_t(reclaim) << ")" << dendl;

    uint64_t offset = 0;
    uint32_t length = 0;

    // NOTE: this will block and do IO.
    int r = bluefs->reclaim_blocks(bluefs_shared_bdev, reclaim,
				   &offset, &length);
    assert(r >= 0);

    bluefs_extents.erase(offset, length);

    fm->release(offset, length, t);
    alloc->release(offset, length);
    ret = 1;
  }

  return ret;
}

void BlueStore::_commit_bluefs_freespace(
  const vector<bluestore_extent_t>& bluefs_gift_extents)
{
  dout(10) << __func__ << dendl;
  for (auto& p : bluefs_gift_extents) {
    bluefs->add_block_extent(bluefs_shared_bdev, p.offset, p.length);
  }
}

int BlueStore::_open_collections(int *errors)
{
  assert(coll_map.empty());
  KeyValueDB::Iterator it = db->get_iterator(PREFIX_COLL);
  for (it->upper_bound(string());
       it->valid();
       it->next()) {
    coll_t cid;
    if (cid.parse(it->key())) {
      CollectionRef c(new Collection(this, cid));
      bufferlist bl;
      db->get(PREFIX_COLL, it->key(), &bl);
      bufferlist::iterator p = bl.begin();
      ::decode(c->cnode, p);
      dout(20) << __func__ << " opened " << cid << dendl;
      coll_map[cid] = c;
    } else {
      derr << __func__ << " unrecognized collection " << it->key() << dendl;
      if (errors)
	(*errors)++;
    }
  }
  return 0;
}

int BlueStore::_setup_block_symlink_or_file(
  string name,
  string path,
  uint64_t size)
{
  dout(20) << __func__ << " name " << name << " path " << path
	   << " size " << size << dendl;
  if (path.length()) {
    int r = ::symlinkat(path.c_str(), path_fd, name.c_str());
    if (r < 0) {
      r = -errno;
      derr << __func__ << " failed to create " << name << " symlink to "
	   << path << ": " << cpp_strerror(r) << dendl;
      return r;
    }
  } else if (size) {
    struct stat st;
    int r = ::fstatat(path_fd, name.c_str(), &st, 0);
    if (r < 0)
      r = -errno;
    if (r == -ENOENT) {
      int fd = ::openat(path_fd, name.c_str(), O_CREAT|O_RDWR, 0644);
      if (fd < 0) {
	int r = -errno;
	derr << __func__ << " failed to create " << name << " file: "
	     << cpp_strerror(r) << dendl;
	return r;
      }
      int r = ::ftruncate(fd, size);
      assert(r == 0);
      dout(1) << __func__ << " created " << name << " file with size "
	      << pretty_si_t(size) << "B" << dendl;
      VOID_TEMP_FAILURE_RETRY(::close(fd));
    } else if (r < 0) {
      derr << __func__ << " failed to stat " << name << " file: "
           << cpp_strerror(r) << dendl;
      return r;
    } 
  }
  return 0;
}

int BlueStore::mkfs()
{
  dout(1) << __func__ << " path " << path << dendl;
  int r;
  uuid_d old_fsid;

  r = _open_path();
  if (r < 0)
    return r;

  r = _open_fsid(true);
  if (r < 0)
    goto out_path_fd;

  r = _lock_fsid();
  if (r < 0)
    goto out_close_fsid;

  r = _read_fsid(&old_fsid);
  if (r < 0 || old_fsid.is_zero()) {
    if (fsid.is_zero()) {
      fsid.generate_random();
      dout(1) << __func__ << " generated fsid " << fsid << dendl;
    } else {
      dout(1) << __func__ << " using provided fsid " << fsid << dendl;
    }
    // we'll write it last.
  } else {
    if (!fsid.is_zero() && fsid != old_fsid) {
      derr << __func__ << " on-disk fsid " << old_fsid
	   << " != provided " << fsid << dendl;
      r = -EINVAL;
      goto out_close_fsid;
    }
    fsid = old_fsid;
    dout(1) << __func__ << " already created, fsid is " << fsid << dendl;
    goto out_close_fsid;
  }

  r = _setup_block_symlink_or_file("block", g_conf->bluestore_block_path,
				   g_conf->bluestore_block_size);
  if (r < 0)
    goto out_close_fsid;
  r = _setup_block_symlink_or_file("block.wal", g_conf->bluestore_block_wal_path,
				   g_conf->bluestore_block_wal_size);
  if (r < 0)
    goto out_close_fsid;
  r = _setup_block_symlink_or_file("block.db", g_conf->bluestore_block_db_path,
				   g_conf->bluestore_block_db_size);
  if (r < 0)
    goto out_close_fsid;

  r = _open_bdev(true);
  if (r < 0)
    goto out_close_fsid;

  r = _open_db(true);
  if (r < 0)
    goto out_close_bdev;

  r = _open_alloc();
  if (r < 0)
    goto out_close_db;

  // initialize freespace
  {
    dout(20) << __func__ << " initializing freespace" << dendl;
    KeyValueDB::Transaction t = db->get_transaction();
    uint64_t reserved = 0;
    if (g_conf->bluestore_bluefs) {
      assert(bluefs_extents.num_intervals() == 1);
      interval_set<uint64_t>::iterator p = bluefs_extents.begin();
      reserved = p.get_start() + p.get_len();
      dout(20) << __func__ << " reserved " << reserved << " for bluefs" << dendl;
      bufferlist bl;
      ::encode(bluefs_extents, bl);
      t->set(PREFIX_SUPER, "bluefs_extents", bl);
      dout(20) << __func__ << " bluefs_extents " << bluefs_extents << dendl;
    } else {
      reserved = BLUEFS_START;
    }
    uint64_t end = bdev->get_size() - reserved;
    if (g_conf->bluestore_debug_prefill > 0) {
      dout(1) << __func__ << " pre-fragmenting freespace, using "
	      << g_conf->bluestore_debug_prefill << " with max free extent "
	      << g_conf->bluestore_debug_prefragment_max << dendl;
      uint64_t min_alloc_size = g_conf->bluestore_min_alloc_size;
      uint64_t start = ROUND_UP_TO(reserved, min_alloc_size);
      uint64_t max_b = g_conf->bluestore_debug_prefragment_max / min_alloc_size;
      float r = g_conf->bluestore_debug_prefill;
      while (start < end) {
	uint64_t l = (rand() % max_b + 1) * min_alloc_size;
	if (start + l > end)
	  l = end - start;
	l = ROUND_UP_TO(l, min_alloc_size);
	fm->release(start, l, t);
	uint64_t u = 1 + (uint64_t)(r * (double)l / (1.0 - r));
	u = ROUND_UP_TO(u, min_alloc_size);
	dout(20) << "  free " << start << "~" << l << " use " << u << dendl;
	start += l + u;
      }
    } else {
      fm->release(reserved, end, t);
    }
    db->submit_transaction_sync(t);
  }

  r = write_meta("kv_backend", g_conf->bluestore_backend);
  if (r < 0)
    goto out_close_alloc;
  r = write_meta("bluefs", stringify((int)g_conf->bluestore_bluefs));
  if (r < 0)
    goto out_close_alloc;
  r = write_meta("type", "bluestore");
  if (r < 0)
    goto out_close_alloc;

  // indicate mkfs completion/success by writing the fsid file
  r = _write_fsid();
  if (r == 0)
    dout(10) << __func__ << " success" << dendl;
  else
    derr << __func__ << " error writing fsid: " << cpp_strerror(r) << dendl;

 out_close_alloc:
  _close_alloc();
 out_close_db:
  _close_db();
 out_close_bdev:
  _close_bdev();
 out_close_fsid:
  _close_fsid();
 out_path_fd:
  _close_path();
  return r;
}

int BlueStore::mount()
{
  dout(1) << __func__ << " path " << path << dendl;

  if (g_conf->bluestore_fsck_on_mount) {
    int rc = fsck();
    if (rc < 0)
      return rc;
    if (rc > 0) {
      derr << __func__ << " fsck found " << rc << " errors" << dendl;
      return -EIO;
    }
  }

  int r = _open_path();
  if (r < 0)
    return r;
  r = _open_fsid(false);
  if (r < 0)
    goto out_path;

  r = _read_fsid(&fsid);
  if (r < 0)
    goto out_fsid;

  r = _lock_fsid();
  if (r < 0)
    goto out_fsid;

  r = _open_bdev(false);
  if (r < 0)
    goto out_fsid;

  r = _open_db(false);
  if (r < 0)
    goto out_bdev;

  r = _open_alloc();
  if (r < 0)
    goto out_db;

  r = _open_super_meta();
  if (r < 0)
    goto out_alloc;

  r = _open_collections();
  if (r < 0)
    goto out_alloc;

  if (bluefs) {
    r = _reconcile_bluefs_freespace();
    if (r < 0)
      goto out_coll;
  }

  finisher.start();
  wal_tp.start();
  kv_sync_thread.create("bstore_kv_sync");

  r = _wal_replay();
  if (r < 0)
    goto out_stop;

  mounted = true;
  return 0;

 out_stop:
  _kv_stop();
  wal_wq.drain();
  wal_tp.stop();
  finisher.wait_for_empty();
  finisher.stop();
 out_coll:
  coll_map.clear();
 out_alloc:
  _close_alloc();
 out_db:
  _close_db();
 out_bdev:
  _close_bdev();
 out_fsid:
  _close_fsid();
 out_path:
  _close_path();
  return r;
}

int BlueStore::umount()
{
  assert(mounted);
  dout(1) << __func__ << dendl;

  _sync();
  _reap_collections();
  coll_map.clear();

  dout(20) << __func__ << " stopping kv thread" << dendl;
  _kv_stop();
  dout(20) << __func__ << " draining wal_wq" << dendl;
  wal_wq.drain();
  dout(20) << __func__ << " stopping wal_tp" << dendl;
  wal_tp.stop();
  dout(20) << __func__ << " draining finisher" << dendl;
  finisher.wait_for_empty();
  dout(20) << __func__ << " stopping finisher" << dendl;
  finisher.stop();
  dout(20) << __func__ << " closing" << dendl;

  mounted = false;
  _close_alloc();
  _close_db();
  _close_bdev();
  _close_fsid();
  _close_path();

  if (g_conf->bluestore_fsck_on_umount) {
    int rc = fsck();
    if (rc < 0)
      return rc;
    if (rc > 0) {
      derr << __func__ << " fsck found " << rc << " errors" << dendl;
      return -EIO;
    }
  }
  return 0;
}

int BlueStore::_verify_enode_shared(
  EnodeRef enode,
  vector<bluestore_extent_t>& v)
{
  int errors = 0;
  interval_set<uint64_t> span;
  bluestore_extent_ref_map_t ref_map;
  dout(10) << __func__ << " hash " << enode->hash << " v " << v << dendl;
  for (auto& p : v) {
    interval_set<uint64_t> t, i;
    t.insert(p.offset, p.length);
    i.intersection_of(t, span);
    t.subtract(i);
    dout(20) << __func__ << "  extent " << p << " t " << t << " i " << i
	     << dendl;
    for (interval_set<uint64_t>::iterator q = t.begin(); q != t.end(); ++q) {
      ref_map.add(q.get_start(), q.get_len(), 1);
    }
    for (interval_set<uint64_t>::iterator q = i.begin(); q != i.end(); ++q) {
      ref_map.get(q.get_start(), q.get_len());
    }
    span.insert(t);
  }
  if (enode->ref_map != ref_map) {
    derr << " hash " << enode->hash << " ref_map " << enode->ref_map
	 << " != expected " << ref_map << dendl;
    ++errors;
  }
  return errors;
}

int BlueStore::fsck()
{
  dout(1) << __func__ << dendl;
  int errors = 0;
  set<uint64_t> used_nids;
  set<uint64_t> used_omap_head;
  interval_set<uint64_t> used_blocks;
  KeyValueDB::Iterator it;
  EnodeRef enode;
  vector<bluestore_extent_t> hash_shared;

  int r = _open_path();
  if (r < 0)
    return r;
  r = _open_fsid(false);
  if (r < 0)
    goto out_path;

  r = _read_fsid(&fsid);
  if (r < 0)
    goto out_fsid;

  r = _lock_fsid();
  if (r < 0)
    goto out_fsid;

  r = _open_bdev(false);
  if (r < 0)
    goto out_fsid;

  r = _open_db(false);
  if (r < 0)
    goto out_bdev;

  r = _open_alloc();
  if (r < 0)
    goto out_db;

  r = _open_super_meta();
  if (r < 0)
    goto out_alloc;

  r = _open_collections(&errors);
  if (r < 0)
    goto out_alloc;

  used_blocks.insert(0, BLUEFS_START);
  if (bluefs) {
    used_blocks.insert(bluefs_extents);
    r = bluefs->fsck();
    if (r < 0) {
      coll_map.clear();
      goto out_alloc;
    }
    if (r > 0)
      errors += r;
  }

  // walk collections, objects
  for (ceph::unordered_map<coll_t, CollectionRef>::iterator p = coll_map.begin();
       p != coll_map.end() && !errors;
       ++p) {
    dout(1) << __func__ << " collection " << p->first << dendl;
    CollectionRef c = _get_collection(p->first);
    RWLock::RLocker l(c->lock);
    ghobject_t pos;
    while (!errors) {
      vector<ghobject_t> ols;
      int r = collection_list(p->first, pos, ghobject_t::get_max(), true,
			      100, &ols, &pos);
      if (r < 0) {
	++errors;
	break;
      }
      if (ols.empty()) {
	break;
      }
      for (auto& oid : ols) {
	dout(10) << __func__ << "  " << oid << dendl;
	OnodeRef o = c->get_onode(oid, false);
	if (!o || !o->exists) {
	  ++errors;
	  break;
	}
	if (enode && enode->hash != o->oid.hobj.get_hash()) {
	  if (enode)
	    errors += _verify_enode_shared(enode, hash_shared);
	  enode = c->get_enode(o->oid.hobj.get_hash());
	  hash_shared.clear();
	}
	if (o->onode.nid) {
	  if (used_nids.count(o->onode.nid)) {
	    derr << " " << oid << " nid " << o->onode.nid << " already in use"
		 << dendl;
	    ++errors;
	    break;
	  }
	  used_nids.insert(o->onode.nid);
	}
	// blocks
	for (auto& b : o->onode.block_map) {
	  if (b.second.has_flag(bluestore_extent_t::FLAG_SHARED))
	    hash_shared.push_back(b.second);
	  if (used_blocks.intersects(b.second.offset, b.second.length)) {
	    derr << " " << oid << " extent " << b.first << ": " << b.second
		 << " already allocated" << dendl;
	    ++errors;
	    continue;
	  }
	  used_blocks.insert(b.second.offset, b.second.length);
	  if (b.second.end() > bdev->get_size()) {
	    derr << " " << oid << " extent " << b.first << ": " << b.second
		 << " past end of block device" << dendl;
	    ++errors;
	  }
	}
	// overlays
	set<string> overlay_keys;
	map<uint64_t,int> refs;
	for (auto& v : o->onode.overlay_map) {
	  if (v.first + v.second.length > o->onode.size) {
	    derr << " " << oid << " overlay " << v.first << " " << v.second
		 << " extends past end of object" << dendl;
	    ++errors;
	  }
	  if (v.second.key > o->onode.last_overlay_key) {
	    derr << " " << oid << " overlay " << v.first << " " << v.second
		 << " is > last_overlay_key " << o->onode.last_overlay_key
		 << dendl;
	    ++errors;
	  }
	  ++refs[v.second.key];
	  string key;
	  bufferlist val;
	  get_overlay_key(o->onode.nid, v.second.key, &key);
	  overlay_keys.insert(key);
	  int r = db->get(PREFIX_OVERLAY, key, &val);
	  if (r < 0) {
	    derr << " " << oid << " overlay " << v.first << " " << v.second
		 << " failed to fetch: " << cpp_strerror(r) << dendl;
	    ++errors;
	  }
	  if (val.length() < v.second.value_offset + v.second.length) {
	    derr << " " << oid << " overlay " << v.first << " " << v.second
		 << " too short, " << val.length() << dendl;
	    ++errors;
	  }
	}
	for (auto& vr : o->onode.overlay_refs) {
	  if (refs[vr.first] != vr.second) {
	    derr << " " << oid << " overlay key " << vr.first
		 << " says " << vr.second << " refs but we have "
		 << refs[vr.first] << dendl;
	    ++errors;
	  }
	  refs.erase(vr.first);
	}
	for (auto& p : refs) {
	  if (p.second > 1) {
	    derr << " " << oid << " overlay key " << p.first
		 << " has " << p.second << " refs but they are not recorded"
		 << dendl;
	    ++errors;
	  }
	}
	do {
	  string start;
	  get_overlay_key(o->onode.nid, 0, &start);
	  KeyValueDB::Iterator it = db->get_iterator(PREFIX_OVERLAY);
	  if (!it)
	    break;
	  for (it->lower_bound(start); it->valid(); it->next()) {
	    string k = it->key();
	    const char *p = k.c_str();
	    uint64_t nid;
	    p = _key_decode_u64(p, &nid);
	    if (nid != o->onode.nid)
	      break;
	    if (!overlay_keys.count(k)) {
	      derr << " " << oid << " has stray overlay kv pair for "
		   << k << dendl;
	      ++errors;
	    }
	  }
	} while (false);
	// omap
	while (o->onode.omap_head) {
	  if (used_omap_head.count(o->onode.omap_head)) {
	    derr << " " << oid << " omap_head " << o->onode.omap_head
		 << " already in use" << dendl;
	    ++errors;
	    break;
	  }
	  used_omap_head.insert(o->onode.omap_head);
	  // hrm, scan actual key/value pairs?
	  KeyValueDB::Iterator it = db->get_iterator(PREFIX_OMAP);
	  if (!it)
	    break;
	  string head, tail;
	  get_omap_header(o->onode.omap_head, &head);
	  get_omap_tail(o->onode.omap_head, &tail);
	  it->lower_bound(head);
	  while (it->valid()) {
	    if (it->key() == head) {
	      dout(30) << __func__ << "  got header" << dendl;
	    } else if (it->key() >= tail) {
	      dout(30) << __func__ << "  reached tail" << dendl;
	      break;
	    } else {
	      string user_key;
	      decode_omap_key(it->key(), &user_key);
	      dout(30) << __func__
		       << "  got " << pretty_binary_string(it->key())
		       << " -> " << user_key << dendl;
	      assert(it->key() < tail);
	    }
	    it->next();
	  }
	  break;
	}
      }
    }
  }

  dout(1) << __func__ << " checking for stray objects" << dendl;
  it = db->get_iterator(PREFIX_OBJ);
  if (it) {
    CollectionRef c;
    for (it->lower_bound(string()); it->valid(); it->next()) {
      ghobject_t oid;
      int r = get_key_object(it->key(), &oid);
      if (r < 0) {
	dout(30) << __func__ << "  bad object key "
		 << pretty_binary_string(it->key()) << dendl;
	++errors;
	continue;
      }
      if (!c || !c->contains(oid)) {
	c = NULL;
	for (ceph::unordered_map<coll_t, CollectionRef>::iterator p =
	       coll_map.begin();
	     p != coll_map.end() && !errors;
	     ++p) {
	  if (p->second->contains(oid)) {
	    c = p->second;
	    break;
	  }
	}
	if (!c) {
	  dout(30) << __func__ << "  stray object " << oid
		   << " not owned by any collection" << dendl;
	  ++errors;
	  continue;
	}
      }
    }
  }

  dout(1) << __func__ << " checking for stray overlay data" << dendl;
  it = db->get_iterator(PREFIX_OVERLAY);
  if (it) {
    for (it->lower_bound(string()); it->valid(); it->next()) {
      string key = it->key();
      const char *p = key.c_str();
      uint64_t nid;
      p = _key_decode_u64(p, &nid);
      if (used_nids.count(nid) == 0) {
	derr << __func__ << " found stray overlay data on nid " << nid << dendl;
	++errors;
      }
    }
  }

  dout(1) << __func__ << " checking for stray omap data" << dendl;
  it = db->get_iterator(PREFIX_OMAP);
  if (it) {
    for (it->lower_bound(string()); it->valid(); it->next()) {
      string key = it->key();
      const char *p = key.c_str();
      uint64_t omap_head;
      p = _key_decode_u64(p, &omap_head);
      if (used_omap_head.count(omap_head) == 0) {
	derr << __func__ << " found stray omap data on omap_head " << omap_head
	     << dendl;
	++errors;
      }
    }
  }

  dout(1) << __func__ << " checking wal events" << dendl;
  {
    it = db->get_iterator(PREFIX_WAL);
    for (it->lower_bound(string()); it->valid(); it->next()) {
      bufferlist bl = it->value();
      bufferlist::iterator p = bl.begin();
      bluestore_wal_transaction_t wt;
      try {
	::decode(wt, p);
      } catch (buffer::error& e) {
	derr << __func__ << " failed to decode wal txn "
	     << pretty_binary_string(it->key()) << dendl;
	r = -EIO;
        goto out_scan;
      }
      dout(20) << __func__ << "  wal " << wt.seq
	       << " ops " << wt.ops.size()
	       << " released " << wt.released << dendl;
      used_blocks.insert(wt.released);
    }
  }

  dout(1) << __func__ << " checking freelist vs allocated" << dendl;
  {
    const auto& free = fm->get_freelist();
    for (auto p = free.begin();
	 p != free.end(); ++p) {
      if (used_blocks.intersects(p->first, p->second)) {
	derr << __func__ << " free extent " << p->first << "~" << p->second
	     << " intersects allocated blocks" << dendl;
	interval_set<uint64_t> free, overlap;
	free.insert(p->first, p->second);
	overlap.intersection_of(free, used_blocks);
	derr << __func__ << " overlap: " << overlap << dendl;
	++errors;
	continue;
      }
      used_blocks.insert(p->first, p->second);
    }
    if (!used_blocks.contains(0, bdev->get_size())) {
      derr << __func__ << " leaked some space; free+used = "
	   << used_blocks
	   << " != expected 0~" << bdev->get_size()
	   << dendl;
      ++errors;
    }
  }

 out_scan:
  coll_map.clear();
 out_alloc:
  _close_alloc();
 out_db:
  it.reset();  // before db is closed
  _close_db();
 out_bdev:
  _close_bdev();
 out_fsid:
  _close_fsid();
 out_path:
  _close_path();

  // fatal errors take precedence
  if (r < 0)
    return r;

  dout(1) << __func__ << " finish with " << errors << " errors" << dendl;
  return errors;
}

void BlueStore::_sync()
{
  dout(10) << __func__ << dendl;

  // flush aios in flght
  bdev->flush();

  std::unique_lock<std::mutex> l(kv_lock);
  while (!kv_committing.empty() ||
	 !kv_queue.empty()) {
    dout(20) << " waiting for kv to commit" << dendl;
    kv_sync_cond.wait(l);
  }

  dout(10) << __func__ << " done" << dendl;
}

int BlueStore::statfs(struct statfs *buf)
{
  memset(buf, 0, sizeof(*buf));
  buf->f_blocks = bdev->get_size() / bdev->get_block_size();
  buf->f_bsize = bdev->get_block_size();
  buf->f_bfree = fm->get_total_free() / bdev->get_block_size();
  buf->f_bavail = buf->f_bfree;
  dout(20) << __func__ << " free " << pretty_si_t(buf->f_bfree * buf->f_bsize)
	   << " / " << pretty_si_t(buf->f_blocks * buf->f_bsize) << dendl;
  return 0;
}

// ---------------
// cache

BlueStore::CollectionRef BlueStore::_get_collection(const coll_t& cid)
{
  RWLock::RLocker l(coll_lock);
  ceph::unordered_map<coll_t,CollectionRef>::iterator cp = coll_map.find(cid);
  if (cp == coll_map.end())
    return CollectionRef();
  return cp->second;
}

void BlueStore::_queue_reap_collection(CollectionRef& c)
{
  dout(10) << __func__ << " " << c->cid << dendl;
  std::lock_guard<std::mutex> l(reap_lock);
  removed_collections.push_back(c);
}

void BlueStore::_reap_collections()
{
  list<CollectionRef> removed_colls;
  {
    std::lock_guard<std::mutex> l(reap_lock);
    removed_colls.swap(removed_collections);
  }

  for (list<CollectionRef>::iterator p = removed_colls.begin();
       p != removed_colls.end();
       ++p) {
    CollectionRef c = *p;
    dout(10) << __func__ << " " << c->cid << dendl;
    {
      pair<ghobject_t,OnodeRef> next;
      while (c->onode_map.get_next(next.first, &next)) {
	assert(!next.second->exists);
	if (!next.second->flush_txns.empty()) {
	  dout(10) << __func__ << " " << c->cid << " " << next.second->oid
		   << " flush_txns " << next.second->flush_txns << dendl;
	  return;
	}
      }
    }
    c->onode_map.clear();
    dout(10) << __func__ << " " << c->cid << " done" << dendl;
  }

  dout(10) << __func__ << " all reaped" << dendl;
}

// ---------------
// read operations

ObjectStore::CollectionHandle BlueStore::open_collection(const coll_t& cid)
{
  return _get_collection(cid);
}

bool BlueStore::exists(const coll_t& cid, const ghobject_t& oid)
{
  CollectionHandle c = _get_collection(cid);
  if (!c)
    return false;
  return exists(c, oid);
}

bool BlueStore::exists(CollectionHandle &c_, const ghobject_t& oid)
{
  Collection *c = static_cast<Collection*>(c_.get());
  dout(10) << __func__ << " " << c->cid << " " << oid << dendl;
  if (!c->exists)
    return false;
  RWLock::RLocker l(c->lock);
  OnodeRef o = c->get_onode(oid, false);
  if (!o || !o->exists)
    return false;
  return true;
}

int BlueStore::stat(
    const coll_t& cid,
    const ghobject_t& oid,
    struct stat *st,
    bool allow_eio)
{
  CollectionHandle c = _get_collection(cid);
  if (!c)
    return -ENOENT;
  return stat(c, oid, st, allow_eio);
}

int BlueStore::stat(
  CollectionHandle &c_,
  const ghobject_t& oid,
  struct stat *st,
  bool allow_eio)
{
  Collection *c = static_cast<Collection*>(c_.get());
  if (!c->exists)
    return -ENOENT;
  dout(10) << __func__ << " " << c->get_cid() << " " << oid << dendl;
  RWLock::RLocker l(c->lock);
  OnodeRef o = c->get_onode(oid, false);
  if (!o || !o->exists)
    return -ENOENT;
  st->st_size = o->onode.size;
  st->st_blksize = 4096;
  st->st_blocks = (st->st_size + st->st_blksize - 1) / st->st_blksize;
  st->st_nlink = 1;
  return 0;
}

int BlueStore::read(
  const coll_t& cid,
  const ghobject_t& oid,
  uint64_t offset,
  size_t length,
  bufferlist& bl,
  uint32_t op_flags,
  bool allow_eio)
{
  CollectionHandle c = _get_collection(cid);
  if (!c)
    return -ENOENT;
  return read(c, oid, offset, length, bl, op_flags, allow_eio);
}

int BlueStore::read(
  CollectionHandle &c_,
  const ghobject_t& oid,
  uint64_t offset,
  size_t length,
  bufferlist& bl,
  uint32_t op_flags,
  bool allow_eio)
{
  Collection *c = static_cast<Collection*>(c_.get());
  const coll_t &cid = c->get_cid();
  dout(15) << __func__ << " " << cid << " " << oid
	   << " " << offset << "~" << length
	   << dendl;
  if (!c->exists)
    return -ENOENT;
  RWLock::RLocker l(c->lock);

  bl.clear();

  int r;

  OnodeRef o = c->get_onode(oid, false);
  if (!o || !o->exists) {
    r = -ENOENT;
    goto out;
  }

  if (offset == length && offset == 0)
    length = o->onode.size;

  r = _do_read(o, offset, length, bl, op_flags);

 out:
  dout(10) << __func__ << " " << cid << " " << oid
	   << " " << offset << "~" << length
	   << " = " << r << dendl;
  return r;
}

int BlueStore::_do_read(
    OnodeRef o,
    uint64_t offset,
    size_t length,
    bufferlist& bl,
    uint32_t op_flags)
{
  map<uint64_t,bluestore_extent_t>::iterator bp, bend;
  map<uint64_t,bluestore_overlay_t>::iterator op, oend;
  uint64_t block_size = bdev->get_block_size();
  int r = 0;
  IOContext ioc(NULL);   // FIXME?

  // generally, don't buffer anything, unless the client explicitly requests
  // it.
  bool buffered = false;
  if (op_flags & CEPH_OSD_OP_FLAG_FADVISE_WILLNEED) {
    dout(20) << __func__ << " will do buffered read" << dendl;
    buffered = true;
  } else if (g_conf->bluestore_default_buffered_read &&
	     (op_flags & (CEPH_OSD_OP_FLAG_FADVISE_DONTNEED |
			  CEPH_OSD_OP_FLAG_FADVISE_NOCACHE)) == 0) {
    dout(20) << __func__ << " defaulting to buffered read" << dendl;
    buffered = true;
  }

  dout(20) << __func__ << " " << offset << "~" << length << " size "
	   << o->onode.size << dendl;
  bl.clear();
  _dump_onode(o);

  if (offset > o->onode.size) {
    goto out;
  }

  if (offset + length > o->onode.size) {
    length = o->onode.size - offset;
  }

  o->flush();

  // loop over overlays and data fragments.  overlays take precedence.
  bend = o->onode.block_map.end();
  bp = o->onode.block_map.lower_bound(offset);
  if (bp != o->onode.block_map.begin()) {
    --bp;
  }
  oend = o->onode.overlay_map.end();
  op = o->onode.overlay_map.lower_bound(offset);
  if (op != o->onode.overlay_map.begin()) {
    --op;
  }
  while (length > 0) {
    if (op != oend && op->first + op->second.length < offset) {
      dout(20) << __func__ << " skip overlay " << op->first << " " << op->second
	       << dendl;
      ++op;
      continue;
    }
    if (bp != bend && bp->first + bp->second.length <= offset) {
      dout(30) << __func__ << " skip frag " << bp->first << " " << bp->second
	       << dendl;
      ++bp;
      continue;
    }

    // overlay?
    if (op != oend && op->first <= offset) {
      uint64_t x_off = offset - op->first + op->second.value_offset;
      uint64_t x_len = MIN(op->first + op->second.length - offset, length);
      dout(20) << __func__ << "  overlay " << op->first << " " << op->second
	       << " use " << x_off << "~" << x_len << dendl;
      bufferlist v;
      string key;
      get_overlay_key(o->onode.nid, op->second.key, &key);
      db->get(PREFIX_OVERLAY, key, &v);
      bufferlist frag;
      frag.substr_of(v, x_off, x_len);
      bl.claim_append(frag);
      ++op;
      length -= x_len;
      offset += x_len;
      continue;
    }
    unsigned x_len = length;
    if (op != oend &&
	op->first > offset &&
	op->first - offset < x_len) {
      x_len = op->first - offset;
    }

    // extent?
    if (bp != bend && bp->first <= offset) {
      uint64_t x_off = offset - bp->first;
      x_len = MIN(x_len, bp->second.length - x_off);
      if (!bp->second.has_flag(bluestore_extent_t::FLAG_UNWRITTEN)) {
	dout(30) << __func__ << " data " << bp->first << ": " << bp->second
		 << " use " << x_off << "~" << x_len
		 << " final offset " << x_off + bp->second.offset
		 << dendl;
	uint64_t front_extra = x_off % block_size;
	uint64_t r_off = x_off - front_extra;
	uint64_t r_len = ROUND_UP_TO(x_len + front_extra, block_size);
	dout(30) << __func__ << "  reading " << r_off << "~" << r_len << dendl;
	bufferlist t;
	r = bdev->read(r_off + bp->second.offset, r_len, &t, &ioc, buffered);
	if (r < 0) {
	  goto out;
	}
	r = r_len;
	bufferlist u;
	u.substr_of(t, front_extra, x_len);
	bl.claim_append(u);
      } else {
	// unwritten (zero) extent
	dout(30) << __func__ << " data " << bp->first << ": " << bp->second
		 << ", use " << x_len << " zeros" << dendl;
	bufferptr bp(x_len);
	bp.zero();
	bl.push_back(bp);
      }
      offset += x_len;
      length -= x_len;
      if (x_off + x_len == bp->second.length) {
	++bp;
      }
      continue;
    }
    if (bp != bend &&
	bp->first > offset &&
	bp->first - offset < x_len) {
      x_len = bp->first - offset;
    }

    // zero.
    dout(30) << __func__ << " zero " << offset << "~" << x_len << dendl;
    bufferptr bp(x_len);
    bp.zero();
    bl.push_back(bp);
    offset += x_len;
    length -= x_len;
    continue;
  }
  r = bl.length();

 out:
  return r;
}

int BlueStore::fiemap(
  const coll_t& cid,
  const ghobject_t& oid,
  uint64_t offset,
  size_t len,
  bufferlist& bl)
{
  CollectionHandle c = _get_collection(cid);
  if (!c)
    return -ENOENT;
  return fiemap(c, oid, offset, len, bl);
}

int BlueStore::fiemap(
  CollectionHandle &c_,
  const ghobject_t& oid,
  uint64_t offset,
  size_t len,
  bufferlist& bl)
{
  Collection *c = static_cast<Collection*>(c_.get());
  if (!c->exists)
    return -ENOENT;
  interval_set<uint64_t> m;
  RWLock::RLocker l(c->lock);

  OnodeRef o = c->get_onode(oid, false);
  if (!o || !o->exists) {
    return -ENOENT;
  }
  _dump_onode(o);

  dout(20) << __func__ << " " << offset << "~" << len << " size "
	   << o->onode.size << dendl;

  map<uint64_t,bluestore_extent_t>::iterator bp, bend;
  map<uint64_t,bluestore_overlay_t>::iterator op, oend;

  if (offset > o->onode.size)
    goto out;

  if (offset + len > o->onode.size) {
    len = o->onode.size - offset;
  }

  // loop over overlays and data fragments.  overlays take precedence.
  bend = o->onode.block_map.end();
  bp = o->onode.block_map.lower_bound(offset);
  if (bp != o->onode.block_map.begin()) {
    --bp;
  }
  oend = o->onode.overlay_map.end();
  op = o->onode.overlay_map.lower_bound(offset);
  if (op != o->onode.overlay_map.begin()) {
    --op;
  }
  while (len > 0) {
    dout(20) << __func__ << " offset " << offset << dendl;
    if (op != oend && op->first + op->second.length < offset) {
      ++op;
      continue;
    }
    if (bp != bend && bp->first + bp->second.length <= offset) {
      ++bp;
      continue;
    }

    // overlay?
    if (op != oend && op->first <= offset) {
      uint64_t x_len = MIN(op->first + op->second.length - offset, len);
      dout(30) << __func__ << " overlay " << offset << "~" << x_len << dendl;
      m.insert(offset, x_len);
      len -= x_len;
      offset += x_len;
      ++op;
      continue;
    }

    uint64_t x_len = len;
    if (op != oend &&
	op->first > offset &&
	op->first - offset < x_len) {
      x_len = op->first - offset;
    }

    // extent?
    if (bp != bend && bp->first <= offset) {
      uint64_t x_off = offset - bp->first;
      x_len = MIN(x_len, bp->second.length - x_off);
      dout(30) << __func__ << " extent " << offset << "~" << x_len << dendl;
      m.insert(offset, x_len);
      len -= x_len;
      offset += x_len;
      if (x_off + x_len == bp->second.length)
	++bp;
      continue;
    }
    if (bp != bend &&
	bp->first > offset &&
	bp->first - offset < x_len) {
      x_len = bp->first - offset;
    }
    offset += x_len;
    len -= x_len;
    continue;
  }

 out:
  ::encode(m, bl);
  dout(20) << __func__ << " " << offset << "~" << len
	   << " size = 0 (" << m << ")" << dendl;
  return 0;
}

int BlueStore::getattr(
  const coll_t& cid,
  const ghobject_t& oid,
  const char *name,
  bufferptr& value)
{
  CollectionHandle c = _get_collection(cid);
  if (!c)
    return -ENOENT;
  return getattr(c, oid, name, value);
}

int BlueStore::getattr(
  CollectionHandle &c_,
  const ghobject_t& oid,
  const char *name,
  bufferptr& value)
{
  Collection *c = static_cast<Collection*>(c_.get());
  dout(15) << __func__ << " " << c->cid << " " << oid << " " << name << dendl;
  if (!c->exists)
    return -ENOENT;
  RWLock::RLocker l(c->lock);
  int r;
  string k(name);

  OnodeRef o = c->get_onode(oid, false);
  if (!o || !o->exists) {
    r = -ENOENT;
    goto out;
  }

  if (!o->onode.attrs.count(k)) {
    r = -ENODATA;
    goto out;
  }
  value = o->onode.attrs[k];
  r = 0;
 out:
  dout(10) << __func__ << " " << c->cid << " " << oid << " " << name
	   << " = " << r << dendl;
  return r;
}


int BlueStore::getattrs(
  const coll_t& cid,
  const ghobject_t& oid,
  map<string,bufferptr>& aset)
{
  CollectionHandle c = _get_collection(cid);
  if (!c)
    return -ENOENT;
  return getattrs(c, oid, aset);
}

int BlueStore::getattrs(
  CollectionHandle &c_,
  const ghobject_t& oid,
  map<string,bufferptr>& aset)
{
  Collection *c = static_cast<Collection*>(c_.get());
  dout(15) << __func__ << " " << c->cid << " " << oid << dendl;
  if (!c->exists)
    return -ENOENT;
  RWLock::RLocker l(c->lock);
  int r;

  OnodeRef o = c->get_onode(oid, false);
  if (!o || !o->exists) {
    r = -ENOENT;
    goto out;
  }
  aset = o->onode.attrs;
  r = 0;
 out:
  dout(10) << __func__ << " " << c->cid << " " << oid
	   << " = " << r << dendl;
  return r;
}

int BlueStore::list_collections(vector<coll_t>& ls)
{
  RWLock::RLocker l(coll_lock);
  for (ceph::unordered_map<coll_t, CollectionRef>::iterator p = coll_map.begin();
       p != coll_map.end();
       ++p)
    ls.push_back(p->first);
  return 0;
}

bool BlueStore::collection_exists(const coll_t& c)
{
  RWLock::RLocker l(coll_lock);
  return coll_map.count(c);
}

bool BlueStore::collection_empty(const coll_t& cid)
{
  dout(15) << __func__ << " " << cid << dendl;
  vector<ghobject_t> ls;
  ghobject_t next;
  int r = collection_list(cid, ghobject_t(), ghobject_t::get_max(), true, 1,
			  &ls, &next);
  if (r < 0)
    return false;  // fixme?
  bool empty = ls.empty();
  dout(10) << __func__ << " " << cid << " = " << (int)empty << dendl;
  return empty;
}

int BlueStore::collection_bits(const coll_t& cid)
{
  dout(15) << __func__ << " " << cid << dendl;
  CollectionRef c = _get_collection(cid);
  if (!c)
    return -ENOENT;
  RWLock::RLocker l(c->lock);
  dout(10) << __func__ << " " << cid << " = " << c->cnode.bits << dendl;
  return c->cnode.bits;
}

int BlueStore::collection_list(
  const coll_t& cid, ghobject_t start, ghobject_t end,
  bool sort_bitwise, int max,
  vector<ghobject_t> *ls, ghobject_t *pnext)
{
  CollectionHandle c = _get_collection(cid);
  if (!c)
    return -ENOENT;
  return collection_list(c, start, end, sort_bitwise, max, ls, pnext);
}

int BlueStore::collection_list(
  CollectionHandle &c_, ghobject_t start, ghobject_t end,
  bool sort_bitwise, int max,
  vector<ghobject_t> *ls, ghobject_t *pnext)
{
  Collection *c = static_cast<Collection*>(c_.get());
  dout(15) << __func__ << " " << c->cid
	   << " start " << start << " end " << end << " max " << max << dendl;
  if (!c->exists)
    return -ENOENT;
  if (!sort_bitwise)
    return -EOPNOTSUPP;
  RWLock::RLocker l(c->lock);
  int r = 0;
  KeyValueDB::Iterator it;
  string temp_start_key, temp_end_key;
  string start_key, end_key;
  bool set_next = false;
  string pend;
  bool temp;

  ghobject_t static_next;
  if (!pnext)
    pnext = &static_next;

  if (start == ghobject_t::get_max() ||
      start.hobj == hobject_t::get_max()) {
    goto out;
  }
  get_coll_key_range(c->cid, c->cnode.bits, &temp_start_key, &temp_end_key,
		     &start_key, &end_key);
  dout(20) << __func__
	   << " range " << pretty_binary_string(temp_start_key)
	   << " to " << pretty_binary_string(temp_end_key)
	   << " and " << pretty_binary_string(start_key)
	   << " to " << pretty_binary_string(end_key)
	   << " start " << start << dendl;
  it = db->get_iterator(PREFIX_OBJ);
  if (start == ghobject_t() ||
      start.hobj == hobject_t() ||
      start == c->cid.get_min_hobj()) {
    it->upper_bound(temp_start_key);
    temp = true;
  } else {
    string k;
    get_object_key(start, &k);
    if (start.hobj.is_temp()) {
      temp = true;
      assert(k >= temp_start_key && k < temp_end_key);
    } else {
      temp = false;
      assert(k >= start_key && k < end_key);
    }
    dout(20) << " start from " << pretty_binary_string(k)
	     << " temp=" << (int)temp << dendl;
    it->lower_bound(k);
  }
  if (end.hobj.is_max()) {
    pend = temp ? temp_end_key : end_key;
  } else {
    get_object_key(end, &end_key);
    if (end.hobj.is_temp()) {
      if (temp)
	pend = end_key;
      else
	goto out;
    } else {
      pend = temp ? temp_end_key : end_key;
    }
  }
  dout(20) << __func__ << " pend " << pretty_binary_string(pend) << dendl;
  while (true) {
    if (!it->valid() || it->key() > pend) {
      if (!it->valid())
	dout(20) << __func__ << " iterator not valid (end of db?)" << dendl;
      else
	dout(20) << __func__ << " key " << pretty_binary_string(it->key())
		 << " > " << end << dendl;
      if (temp) {
	if (end.hobj.is_temp()) {
	  break;
	}
	dout(30) << __func__ << " switch to non-temp namespace" << dendl;
	temp = false;
	it->upper_bound(start_key);
	pend = end_key;
	dout(30) << __func__ << " pend " << pretty_binary_string(pend) << dendl;
	continue;
      }
      break;
    }
    if (is_enode_key(it->key())) {
      dout(20) << __func__ << " key "
	       << pretty_binary_string(it->key())
	       << " (enode, skipping)" << dendl;
      it->next();
      continue;
    }
    dout(20) << __func__ << " key " << pretty_binary_string(it->key()) << dendl;
    ghobject_t oid;
    int r = get_key_object(it->key(), &oid);
    assert(r == 0);
    if (ls->size() >= (unsigned)max) {
      dout(20) << __func__ << " reached max " << max << dendl;
      *pnext = oid;
      set_next = true;
      break;
    }
    ls->push_back(oid);
    it->next();
  }
  if (!set_next) {
    *pnext = ghobject_t::get_max();
  }
 out:
  dout(10) << __func__ << " " << c->cid
	   << " start " << start << " end " << end << " max " << max
	   << " = " << r << ", ls.size() = " << ls->size()
	   << ", next = " << *pnext << dendl;
  return r;
}

// omap reads

BlueStore::OmapIteratorImpl::OmapIteratorImpl(
  CollectionRef c, OnodeRef o, KeyValueDB::Iterator it)
  : c(c), o(o), it(it)
{
  RWLock::RLocker l(c->lock);
  if (o->onode.omap_head) {
    get_omap_key(o->onode.omap_head, string(), &head);
    get_omap_tail(o->onode.omap_head, &tail);
    it->lower_bound(head);
  }
}

int BlueStore::OmapIteratorImpl::seek_to_first()
{
  RWLock::RLocker l(c->lock);
  if (o->onode.omap_head) {
    it->lower_bound(head);
  } else {
    it = KeyValueDB::Iterator();
  }
  return 0;
}

int BlueStore::OmapIteratorImpl::upper_bound(const string& after)
{
  RWLock::RLocker l(c->lock);
  if (o->onode.omap_head) {
    string key;
    get_omap_key(o->onode.omap_head, after, &key);
    it->upper_bound(key);
  } else {
    it = KeyValueDB::Iterator();
  }
  return 0;
}

int BlueStore::OmapIteratorImpl::lower_bound(const string& to)
{
  RWLock::RLocker l(c->lock);
  if (o->onode.omap_head) {
    string key;
    get_omap_key(o->onode.omap_head, to, &key);
    it->lower_bound(key);
  } else {
    it = KeyValueDB::Iterator();
  }
  return 0;
}

bool BlueStore::OmapIteratorImpl::valid()
{
  RWLock::RLocker l(c->lock);
  if (o->onode.omap_head && it->valid() && it->raw_key().second <= tail) {
    return true;
  } else {
    return false;
  }
}

int BlueStore::OmapIteratorImpl::next(bool validate)
{
  RWLock::RLocker l(c->lock);
  if (o->onode.omap_head) {
    it->next();
    return 0;
  } else {
    return -1;
  }
}

string BlueStore::OmapIteratorImpl::key()
{
  RWLock::RLocker l(c->lock);
  assert(it->valid());
  string db_key = it->raw_key().second;
  string user_key;
  decode_omap_key(db_key, &user_key);
  return user_key;
}

bufferlist BlueStore::OmapIteratorImpl::value()
{
  RWLock::RLocker l(c->lock);
  assert(it->valid());
  return it->value();
}

int BlueStore::omap_get(
  const coll_t& cid,                ///< [in] Collection containing oid
  const ghobject_t &oid,   ///< [in] Object containing omap
  bufferlist *header,      ///< [out] omap header
  map<string, bufferlist> *out /// < [out] Key to value map
  )
{
  CollectionHandle c = _get_collection(cid);
  if (!c)
    return -ENOENT;
  return omap_get(c, oid, header, out);
}

int BlueStore::omap_get(
  CollectionHandle &c_,    ///< [in] Collection containing oid
  const ghobject_t &oid,   ///< [in] Object containing omap
  bufferlist *header,      ///< [out] omap header
  map<string, bufferlist> *out /// < [out] Key to value map
  )
{
  Collection *c = static_cast<Collection*>(c_.get());
  dout(15) << __func__ << " " << c->get_cid() << " oid " << oid << dendl;
  if (!c->exists)
    return -ENOENT;
  RWLock::RLocker l(c->lock);
  int r = 0;
  OnodeRef o = c->get_onode(oid, false);
  if (!o || !o->exists) {
    r = -ENOENT;
    goto out;
  }
  if (!o->onode.omap_head)
    goto out;
  o->flush();
  {
    KeyValueDB::Iterator it = db->get_iterator(PREFIX_OMAP);
    string head, tail;
    get_omap_header(o->onode.omap_head, &head);
    get_omap_tail(o->onode.omap_head, &tail);
    it->lower_bound(head);
    while (it->valid()) {
      if (it->key() == head) {
	dout(30) << __func__ << "  got header" << dendl;
	*header = it->value();
      } else if (it->key() >= tail) {
	dout(30) << __func__ << "  reached tail" << dendl;
	break;
      } else {
	string user_key;
	decode_omap_key(it->key(), &user_key);
	dout(30) << __func__ << "  got " << pretty_binary_string(it->key())
		 << " -> " << user_key << dendl;
	assert(it->key() < tail);
	(*out)[user_key] = it->value();
      }
      it->next();
    }
  }
 out:
  dout(10) << __func__ << " " << c->get_cid() << " oid " << oid << " = " << r
	   << dendl;
  return r;
}

int BlueStore::omap_get_header(
  const coll_t& cid,                ///< [in] Collection containing oid
  const ghobject_t &oid,   ///< [in] Object containing omap
  bufferlist *header,      ///< [out] omap header
  bool allow_eio ///< [in] don't assert on eio
  )
{
  CollectionHandle c = _get_collection(cid);
  if (!c)
    return -ENOENT;
  return omap_get_header(c, oid, header, allow_eio);
}

int BlueStore::omap_get_header(
  CollectionHandle &c_,                ///< [in] Collection containing oid
  const ghobject_t &oid,   ///< [in] Object containing omap
  bufferlist *header,      ///< [out] omap header
  bool allow_eio ///< [in] don't assert on eio
  )
{
  Collection *c = static_cast<Collection*>(c_.get());
  dout(15) << __func__ << " " << c->get_cid() << " oid " << oid << dendl;
  if (!c->exists)
    return -ENOENT;
  RWLock::RLocker l(c->lock);
  int r = 0;
  OnodeRef o = c->get_onode(oid, false);
  if (!o || !o->exists) {
    r = -ENOENT;
    goto out;
  }
  if (!o->onode.omap_head)
    goto out;
  o->flush();
  {
    string head;
    get_omap_header(o->onode.omap_head, &head);
    if (db->get(PREFIX_OMAP, head, header) >= 0) {
      dout(30) << __func__ << "  got header" << dendl;
    } else {
      dout(30) << __func__ << "  no header" << dendl;
    }
  }
 out:
  dout(10) << __func__ << " " << c->get_cid() << " oid " << oid << " = " << r
	   << dendl;
  return r;
}

int BlueStore::omap_get_keys(
  const coll_t& cid,              ///< [in] Collection containing oid
  const ghobject_t &oid, ///< [in] Object containing omap
  set<string> *keys      ///< [out] Keys defined on oid
  )
{
  CollectionHandle c = _get_collection(cid);
  if (!c)
    return -ENOENT;
  return omap_get_keys(c, oid, keys);
}

int BlueStore::omap_get_keys(
  CollectionHandle &c_,              ///< [in] Collection containing oid
  const ghobject_t &oid, ///< [in] Object containing omap
  set<string> *keys      ///< [out] Keys defined on oid
  )
{
  Collection *c = static_cast<Collection*>(c_.get());
  dout(15) << __func__ << " " << c->get_cid() << " oid " << oid << dendl;
  if (!c->exists)
    return -ENOENT;
  RWLock::RLocker l(c->lock);
  int r = 0;
  OnodeRef o = c->get_onode(oid, false);
  if (!o || !o->exists) {
    r = -ENOENT;
    goto out;
  }
  if (!o->onode.omap_head)
    goto out;
  o->flush();
  {
    KeyValueDB::Iterator it = db->get_iterator(PREFIX_OMAP);
    string head, tail;
    get_omap_key(o->onode.omap_head, string(), &head);
    get_omap_tail(o->onode.omap_head, &tail);
    it->lower_bound(head);
    while (it->valid()) {
      if (it->key() >= tail) {
	dout(30) << __func__ << "  reached tail" << dendl;
	break;
      }
      string user_key;
      decode_omap_key(it->key(), &user_key);
      dout(30) << __func__ << "  got " << pretty_binary_string(it->key())
	       << " -> " << user_key << dendl;
      assert(it->key() < tail);
      keys->insert(user_key);
      it->next();
    }
  }
 out:
  dout(10) << __func__ << " " << c->get_cid() << " oid " << oid << " = " << r
	   << dendl;
  return r;
}

int BlueStore::omap_get_values(
  const coll_t& cid,                    ///< [in] Collection containing oid
  const ghobject_t &oid,       ///< [in] Object containing omap
  const set<string> &keys,     ///< [in] Keys to get
  map<string, bufferlist> *out ///< [out] Returned keys and values
  )
{
  CollectionHandle c = _get_collection(cid);
  if (!c)
    return -ENOENT;
  return omap_get_values(c, oid, keys, out);
}

int BlueStore::omap_get_values(
  CollectionHandle &c_,        ///< [in] Collection containing oid
  const ghobject_t &oid,       ///< [in] Object containing omap
  const set<string> &keys,     ///< [in] Keys to get
  map<string, bufferlist> *out ///< [out] Returned keys and values
  )
{
  Collection *c = static_cast<Collection*>(c_.get());
  dout(15) << __func__ << " " << c->get_cid() << " oid " << oid << dendl;
  if (!c->exists)
    return -ENOENT;
  RWLock::RLocker l(c->lock);
  int r = 0;
  OnodeRef o = c->get_onode(oid, false);
  if (!o || !o->exists) {
    r = -ENOENT;
    goto out;
  }
  if (!o->onode.omap_head)
    goto out;
  o->flush();
  for (set<string>::const_iterator p = keys.begin(); p != keys.end(); ++p) {
    string key;
    get_omap_key(o->onode.omap_head, *p, &key);
    bufferlist val;
    if (db->get(PREFIX_OMAP, key, &val) >= 0) {
      dout(30) << __func__ << "  got " << pretty_binary_string(key)
	       << " -> " << *p << dendl;
      out->insert(make_pair(*p, val));
    }
  }
 out:
  dout(10) << __func__ << " " << c->get_cid() << " oid " << oid << " = " << r
	   << dendl;
  return r;
}

int BlueStore::omap_check_keys(
  const coll_t& cid,                ///< [in] Collection containing oid
  const ghobject_t &oid,   ///< [in] Object containing omap
  const set<string> &keys, ///< [in] Keys to check
  set<string> *out         ///< [out] Subset of keys defined on oid
  )
{
  CollectionHandle c = _get_collection(cid);
  if (!c)
    return -ENOENT;
  return omap_check_keys(c, oid, keys, out);
}

int BlueStore::omap_check_keys(
  CollectionHandle &c_,    ///< [in] Collection containing oid
  const ghobject_t &oid,   ///< [in] Object containing omap
  const set<string> &keys, ///< [in] Keys to check
  set<string> *out         ///< [out] Subset of keys defined on oid
  )
{
  Collection *c = static_cast<Collection*>(c_.get());
  dout(15) << __func__ << " " << c->get_cid() << " oid " << oid << dendl;
  if (!c->exists)
    return -ENOENT;
  RWLock::RLocker l(c->lock);
  int r = 0;
  OnodeRef o = c->get_onode(oid, false);
  if (!o || !o->exists) {
    r = -ENOENT;
    goto out;
  }
  if (!o->onode.omap_head)
    goto out;
  o->flush();
  for (set<string>::const_iterator p = keys.begin(); p != keys.end(); ++p) {
    string key;
    get_omap_key(o->onode.omap_head, *p, &key);
    bufferlist val;
    if (db->get(PREFIX_OMAP, key, &val) >= 0) {
      dout(30) << __func__ << "  have " << pretty_binary_string(key)
	       << " -> " << *p << dendl;
      out->insert(*p);
    } else {
      dout(30) << __func__ << "  miss " << pretty_binary_string(key)
	       << " -> " << *p << dendl;
    }
  }
 out:
  dout(10) << __func__ << " " << c->get_cid() << " oid " << oid << " = " << r
	   << dendl;
  return r;
}

ObjectMap::ObjectMapIterator BlueStore::get_omap_iterator(
  const coll_t& cid,              ///< [in] collection
  const ghobject_t &oid  ///< [in] object
  )
{
  CollectionHandle c = _get_collection(cid);
  if (!c) {
    dout(10) << __func__ << " " << cid << "doesn't exist" <<dendl;
    return ObjectMap::ObjectMapIterator();
  }
  return get_omap_iterator(c, oid);
}

ObjectMap::ObjectMapIterator BlueStore::get_omap_iterator(
  CollectionHandle &c_,              ///< [in] collection
  const ghobject_t &oid  ///< [in] object
  )
{
  Collection *c = static_cast<Collection*>(c_.get());
  dout(10) << __func__ << " " << c->get_cid() << " " << oid << dendl;
  if (!c->exists) {
    return ObjectMap::ObjectMapIterator();
  }
  RWLock::RLocker l(c->lock);
  OnodeRef o = c->get_onode(oid, false);
  if (!o) {
    dout(10) << __func__ << " " << oid << "doesn't exist" <<dendl;
    return ObjectMap::ObjectMapIterator();
  }
  o->flush();
  dout(10) << __func__ << " header = " << o->onode.omap_head <<dendl;
  KeyValueDB::Iterator it = db->get_iterator(PREFIX_OMAP);
  return ObjectMap::ObjectMapIterator(new OmapIteratorImpl(c, o, it));
}


// -----------------
// write helpers

int BlueStore::_open_super_meta()
{
  // nid
  {
    nid_max = 0;
    bufferlist bl;
    db->get(PREFIX_SUPER, "nid_max", &bl);
    try {
      ::decode(nid_max, bl);
    } catch (buffer::error& e) {
    }
    dout(10) << __func__ << " old nid_max " << nid_max << dendl;
    nid_last = nid_max;
  }

  // bluefs alloc
  {
    bluefs_extents.clear();
    bufferlist bl;
    db->get(PREFIX_SUPER, "bluefs_extents", &bl);
    bufferlist::iterator p = bl.begin();
    try {
      ::decode(bluefs_extents, p);
    }
    catch (buffer::error& e) {
    }
    dout(10) << __func__ << " bluefs_extents " << bluefs_extents << dendl;
  }
  return 0;
}

void BlueStore::_assign_nid(TransContext *txc, OnodeRef o)
{
  if (o->onode.nid)
    return;
  std::lock_guard<std::mutex> l(nid_lock);
  o->onode.nid = ++nid_last;
  dout(20) << __func__ << " " << o->onode.nid << dendl;
  if (nid_last > nid_max) {
    nid_max += g_conf->bluestore_nid_prealloc;
    bufferlist bl;
    ::encode(nid_max, bl);
    txc->t->set(PREFIX_SUPER, "nid_max", bl);
    dout(10) << __func__ << " nid_max now " << nid_max << dendl;
  }
}

BlueStore::TransContext *BlueStore::_txc_create(OpSequencer *osr)
{
  TransContext *txc = new TransContext(osr);
  txc->t = db->get_transaction();
  osr->queue_new(txc);
  dout(20) << __func__ << " osr " << osr << " = " << txc << dendl;
  return txc;
}

void BlueStore::_txc_release(
  TransContext *txc, CollectionRef& c, EnodeRef& e, uint32_t hash,
  uint64_t offset, uint64_t length,
  bool shared)
{
  if (shared) {
    vector<bluestore_extent_t> release;
    if (!e)
      e = c->get_enode(hash);
    e->ref_map.put(offset, length, &release);
    dout(10) << __func__ << " " << offset << "~" << length
	     << " shared: ref_map now " << e->ref_map
	     << " releasing " << release << dendl;
    txc->write_enode(e);
    for (auto& p : release) {
      txc->released.insert(p.offset, p.length);
    }
  } else {
    dout(10) << __func__ << " " << offset << "~" << length << dendl;
    txc->released.insert(offset, length);
  }
}

void BlueStore::_txc_state_proc(TransContext *txc)
{
  while (true) {
    dout(10) << __func__ << " txc " << txc
	     << " " << txc->get_state_name() << dendl;
    switch (txc->state) {
    case TransContext::STATE_PREPARE:
      if (txc->ioc.has_aios()) {
	txc->state = TransContext::STATE_AIO_WAIT;
	_txc_aio_submit(txc);
	return;
      }
      // ** fall-thru **

    case TransContext::STATE_AIO_WAIT:
      _txc_finish_io(txc);  // may trigger blocked txc's too
      return;

    case TransContext::STATE_IO_DONE:
      //assert(txc->osr->qlock.is_locked());  // see _txc_finish_io
      txc->state = TransContext::STATE_KV_QUEUED;
      if (!g_conf->bluestore_sync_transaction) {
	std::lock_guard<std::mutex> l(kv_lock);
	if (g_conf->bluestore_sync_submit_transaction) {
	  db->submit_transaction(txc->t);
	}
	kv_queue.push_back(txc);
	kv_cond.notify_one();
	return;
      }
      db->submit_transaction_sync(txc->t);
      break;

    case TransContext::STATE_KV_QUEUED:
      txc->state = TransContext::STATE_KV_DONE;
      _txc_finish_kv(txc);
      // ** fall-thru **

    case TransContext::STATE_KV_DONE:
      if (txc->wal_txn) {
	txc->state = TransContext::STATE_WAL_QUEUED;
	if (g_conf->bluestore_sync_wal_apply) {
	  _wal_apply(txc);
	} else {
	  wal_wq.queue(txc);
	}
	return;
      }
      txc->state = TransContext::STATE_FINISHING;
      break;

    case TransContext::STATE_WAL_APPLYING:
      if (txc->ioc.has_aios()) {
	txc->state = TransContext::STATE_WAL_AIO_WAIT;
	_txc_aio_submit(txc);
	return;
      }
      // ** fall-thru **

    case TransContext::STATE_WAL_AIO_WAIT:
      _wal_finish(txc);
      return;

    case TransContext::STATE_WAL_CLEANUP:
      txc->state = TransContext::STATE_FINISHING;
      // ** fall-thru **

    case TransContext::TransContext::STATE_FINISHING:
      _txc_finish(txc);
      return;

    default:
      derr << __func__ << " unexpected txc " << txc
	   << " state " << txc->get_state_name() << dendl;
      assert(0 == "unexpected txc state");
      return;
    }
  }
}

void BlueStore::_txc_finish_io(TransContext *txc)
{
  dout(20) << __func__ << " " << txc << dendl;

  /*
   * we need to preserve the order of kv transactions,
   * even though aio will complete in any order.
   */

  OpSequencer *osr = txc->osr.get();
  std::lock_guard<std::mutex> l(osr->qlock);
  txc->state = TransContext::STATE_IO_DONE;

  OpSequencer::q_list_t::iterator p = osr->q.iterator_to(*txc);
  while (p != osr->q.begin()) {
    --p;
    if (p->state < TransContext::STATE_IO_DONE) {
      dout(20) << __func__ << " " << txc << " blocked by " << &*p << " "
	       << p->get_state_name() << dendl;
      return;
    }
    if (p->state > TransContext::STATE_IO_DONE) {
      ++p;
      break;
    }
  }
  do {
    _txc_state_proc(&*p++);
  } while (p != osr->q.end() &&
	   p->state == TransContext::STATE_IO_DONE);
}

int BlueStore::_txc_finalize(OpSequencer *osr, TransContext *txc)
{
  dout(20) << __func__ << " osr " << osr << " txc " << txc
	   << " onodes " << txc->onodes << dendl;

  // finalize onodes
  for (set<OnodeRef>::iterator p = txc->onodes.begin();
       p != txc->onodes.end();
       ++p) {
    bufferlist bl;
    ::encode((*p)->onode, bl);
    dout(20) << " onode " << (*p)->oid << " is " << bl.length() << dendl;
    txc->t->set(PREFIX_OBJ, (*p)->key, bl);

    std::lock_guard<std::mutex> l((*p)->flush_lock);
    (*p)->flush_txns.insert(txc);
  }

  // finalize enodes
  for (set<EnodeRef>::iterator p = txc->enodes.begin();
       p != txc->enodes.end();
       ++p) {
    if ((*p)->ref_map.empty()) {
      dout(20) << "  enode " << std::hex << (*p)->hash << std::dec
	       << " ref_map is empty" << dendl;
      txc->t->rmkey(PREFIX_OBJ, (*p)->key);
    } else {
      bufferlist bl;
      ::encode((*p)->ref_map, bl);
      dout(20) << "  enode " << std::hex << (*p)->hash << std::dec
	       << " ref_map is " << bl.length() << dendl;
      txc->t->set(PREFIX_OBJ, (*p)->key, bl);
    }
  }

  // journal wal items
  if (txc->wal_txn) {
    txc->wal_txn->seq = wal_seq.inc();
    bufferlist bl;
    ::encode(*txc->wal_txn, bl);
    string key;
    get_wal_key(txc->wal_txn->seq, &key);
    txc->t->set(PREFIX_WAL, key, bl);
  }

  return 0;
}

void BlueStore::_txc_finish_kv(TransContext *txc)
{
  dout(20) << __func__ << " txc " << txc << dendl;

  // warning: we're calling onreadable_sync inside the sequencer lock
  if (txc->onreadable_sync) {
    txc->onreadable_sync->complete(0);
    txc->onreadable_sync = NULL;
  }
  if (txc->onreadable) {
    finisher.queue(txc->onreadable);
    txc->onreadable = NULL;
  }
  if (txc->oncommit) {
    finisher.queue(txc->oncommit);
    txc->oncommit = NULL;
  }
  while (!txc->oncommits.empty()) {
    finisher.queue(txc->oncommits.front());
    txc->oncommits.pop_front();
  }

  throttle_ops.put(txc->ops);
  throttle_bytes.put(txc->bytes);
}

void BlueStore::_txc_finish(TransContext *txc)
{
  dout(20) << __func__ << " " << txc << " onodes " << txc->onodes << dendl;
  assert(txc->state == TransContext::STATE_FINISHING);

  for (set<OnodeRef>::iterator p = txc->onodes.begin();
       p != txc->onodes.end();
       ++p) {
    std::lock_guard<std::mutex> l((*p)->flush_lock);
    dout(20) << __func__ << " onode " << *p << " had " << (*p)->flush_txns
	     << dendl;
    assert((*p)->flush_txns.count(txc));
    (*p)->flush_txns.erase(txc);
    if ((*p)->flush_txns.empty())
      (*p)->flush_cond.notify_all();
  }

  // clear out refs
  txc->onodes.clear();

  while (!txc->removed_collections.empty()) {
    _queue_reap_collection(txc->removed_collections.front());
    txc->removed_collections.pop_front();
  }

  throttle_wal_ops.put(txc->ops);
  throttle_wal_bytes.put(txc->bytes);

  OpSequencerRef osr = txc->osr;
  {
    std::lock_guard<std::mutex> l(osr->qlock);
    txc->state = TransContext::STATE_DONE;
  }

  _osr_reap_done(osr.get());
}

void BlueStore::_osr_reap_done(OpSequencer *osr)
{
  std::lock_guard<std::mutex> l(osr->qlock);
  dout(20) << __func__ << " osr " << osr << dendl;
  while (!osr->q.empty()) {
    TransContext *txc = &osr->q.front();
    dout(20) << __func__ << "  txc " << txc << " " << txc->get_state_name()
	     << dendl;
    if (txc->state != TransContext::STATE_DONE) {
      break;
    }

    if (txc->first_collection) {
      txc->first_collection->onode_map.trim(g_conf->bluestore_onode_map_size);
    }

    osr->q.pop_front();
    delete txc;
    osr->qcond.notify_all();
    if (osr->q.empty())
      dout(20) << __func__ << " osr " << osr << " q now empty" << dendl;
  }
}

void BlueStore::_kv_sync_thread()
{
  dout(10) << __func__ << " start" << dendl;
  std::unique_lock<std::mutex> l(kv_lock);
  while (true) {
    assert(kv_committing.empty());
    assert(wal_cleaning.empty());
    if (kv_queue.empty() && wal_cleanup_queue.empty()) {
      if (kv_stop)
	break;
      dout(20) << __func__ << " sleep" << dendl;
      kv_sync_cond.notify_all();
      kv_cond.wait(l);
      dout(20) << __func__ << " wake" << dendl;
    } else {
      dout(20) << __func__ << " committing " << kv_queue.size()
	       << " cleaning " << wal_cleanup_queue.size() << dendl;
      kv_committing.swap(kv_queue);
      wal_cleaning.swap(wal_cleanup_queue);
      utime_t start = ceph_clock_now(NULL);
      l.unlock();

      dout(30) << __func__ << " committing txc " << kv_committing << dendl;
      dout(30) << __func__ << " wal_cleaning txc " << wal_cleaning << dendl;

      // one transaction to force a sync
      KeyValueDB::Transaction t = db->get_transaction();

      // allocations and deallocations
      interval_set<uint64_t> released;
      for (std::deque<TransContext *>::iterator it = kv_committing.begin();
	   it != kv_committing.end();
	   ++it) {
	TransContext *txc = *it;
	if (txc->wal_txn)
	  dout(20) << __func__ << " txc " << txc
		   << " allocated " << txc->allocated
		   << " (will release " << txc->released << " after wal)"
		   << dendl;
	else
	  dout(20) << __func__ << " txc " << *it
		   << " allocated " << txc->allocated
		   << " released " << txc->released
		   << dendl;
	for (interval_set<uint64_t>::iterator p = txc->allocated.begin();
	     p != txc->allocated.end();
	     ++p) {
	  fm->allocate(p.get_start(), p.get_len(), txc->t);
	}
	if (txc->wal_txn) {
	  txc->wal_txn->released.swap(txc->released);
	  assert(txc->released.empty());
	} else {
	  released.insert(txc->released);
	  for (interval_set<uint64_t>::iterator p = txc->released.begin();
	       p != txc->released.end();
	       ++p) {
	    dout(20) << __func__ << " release " << p.get_start()
		     << "~" << p.get_len() << dendl;
	    fm->release(p.get_start(), p.get_len(), txc->t);
	  }
	}
      }
      for (std::deque<TransContext *>::iterator it = wal_cleaning.begin();
	   it != wal_cleaning.end();
	   ++it) {
	TransContext *txc = *it;
	if (!txc->wal_txn->released.empty()) {
	  dout(20) << __func__ << " txc " << txc
		   << " (post-wal) released " << txc->wal_txn->released
		   << dendl;
	  released.insert(txc->wal_txn->released);
	  for (interval_set<uint64_t>::iterator p =
		 txc->wal_txn->released.begin();
	       p != txc->wal_txn->released.end();
	       ++p) {
	    dout(20) << __func__ << " release " << p.get_start()
		     << "~" << p.get_len() << dendl;
	    fm->release(p.get_start(), p.get_len(), t);
	  }
	}
      }
      for (interval_set<uint64_t>::iterator p = released.begin();
	   p != released.end();
	   ++p) {
	dout(20) << __func__ << " release " << p.get_start()
		 << "~" << p.get_len() << dendl;
	if (!g_conf->bluestore_debug_no_reuse_blocks)
	  alloc->release(p.get_start(), p.get_len());
      }

      vector<bluestore_extent_t> bluefs_gift_extents;
      if (bluefs) {
	int r = _balance_bluefs_freespace(&bluefs_gift_extents, t);
	assert(r >= 0);
	if (r > 0) {
	  for (auto& p : bluefs_gift_extents) {
	    fm->allocate(p.offset, p.length, t);
	    bluefs_extents.insert(p.offset, p.length);
	  }
	  bufferlist bl;
	  ::encode(bluefs_extents, bl);
	  dout(10) << __func__ << " bluefs_extents now " << bluefs_extents
		   << dendl;
	  t->set(PREFIX_SUPER, "bluefs_extents", bl);
	}
      }

      alloc->commit_start();

      // flush/barrier on block device
      bdev->flush();

      if (!g_conf->bluestore_sync_submit_transaction) {
	for (std::deque<TransContext *>::iterator it = kv_committing.begin();
	     it != kv_committing.end();
	     ++it) {
	  db->submit_transaction((*it)->t);
	}
      }

      // cleanup sync wal keys
      for (std::deque<TransContext *>::iterator it = wal_cleaning.begin();
	    it != wal_cleaning.end();
	    ++it) {
	bluestore_wal_transaction_t& wt =*(*it)->wal_txn;
	// cleanup the data in overlays
	for (list<bluestore_wal_op_t>::iterator p = wt.ops.begin(); p != wt.ops.end(); ++p) {
	  for (vector<uint64_t>::iterator q = p->removed_overlays.begin();
	       q != p->removed_overlays.end();
	       ++q) {
            string key;
            get_overlay_key(p->nid, *q, &key);
	    t->rmkey(PREFIX_OVERLAY, key);
	  }
	}
	// cleanup the wal
	string key;
	get_wal_key(wt.seq, &key);
	t->rmkey(PREFIX_WAL, key);
      }
      db->submit_transaction_sync(t);
      utime_t finish = ceph_clock_now(NULL);
      utime_t dur = finish - start;
      dout(20) << __func__ << " committed " << kv_committing.size()
	       << " cleaned " << wal_cleaning.size()
	       << " in " << dur << dendl;
      while (!kv_committing.empty()) {
	TransContext *txc = kv_committing.front();
	_txc_state_proc(txc);
	kv_committing.pop_front();
      }
      while (!wal_cleaning.empty()) {
	TransContext *txc = wal_cleaning.front();
	_txc_state_proc(txc);
	wal_cleaning.pop_front();
      }

      alloc->commit_finish();

      // this is as good a place as any ...
      _reap_collections();

      if (bluefs) {
	if (!bluefs_gift_extents.empty()) {
	  _commit_bluefs_freespace(bluefs_gift_extents);
	}
      }

      l.lock();
    }
  }
  dout(10) << __func__ << " finish" << dendl;
}

bluestore_wal_op_t *BlueStore::_get_wal_op(TransContext *txc, OnodeRef o)
{
  if (!txc->wal_txn) {
    txc->wal_txn = new bluestore_wal_transaction_t;
  }
  txc->wal_txn->ops.push_back(bluestore_wal_op_t());
  txc->wal_op_onodes.push_back(o);
  return &txc->wal_txn->ops.back();
}

int BlueStore::_wal_apply(TransContext *txc)
{
  bluestore_wal_transaction_t& wt = *txc->wal_txn;
  dout(20) << __func__ << " txc " << txc << " seq " << wt.seq << dendl;
  txc->state = TransContext::STATE_WAL_APPLYING;

  assert(txc->ioc.pending_aios.empty());
  vector<OnodeRef>::iterator q = txc->wal_op_onodes.begin();
  for (list<bluestore_wal_op_t>::iterator p = wt.ops.begin();
       p != wt.ops.end();
       ++p, ++q) {
    int r = _do_wal_op(*p, &txc->ioc);
    assert(r == 0);
  }

  _txc_state_proc(txc);
  return 0;
}

int BlueStore::_wal_finish(TransContext *txc)
{
  bluestore_wal_transaction_t& wt = *txc->wal_txn;
  dout(20) << __func__ << " txc " << " seq " << wt.seq << txc << dendl;

  std::lock_guard<std::mutex> l(kv_lock);
  txc->state = TransContext::STATE_WAL_CLEANUP;
  wal_cleanup_queue.push_back(txc);
  kv_cond.notify_one();
  return 0;
}

int BlueStore::_do_wal_op(bluestore_wal_op_t& wo, IOContext *ioc)
{
  const uint64_t block_size = bdev->get_block_size();
  const uint64_t block_mask = ~(block_size - 1);

  // read all the overlay data first for apply
  _do_read_all_overlays(wo);

  // NOTE: we are doing all reads and writes buffered so that we can
  // avoid worrying about multiple RMW cycles over the same blocks.

  switch (wo.op) {
  case bluestore_wal_op_t::OP_WRITE:
  {
    dout(20) << __func__ << " write " << wo.extent << dendl;
    // FIXME: do the reads async?
    bufferlist bl;
    bl.claim(wo.data);
    uint64_t offset = wo.extent.offset;
    bufferlist first;
    uint64_t first_len = offset & ~block_mask;
    if (first_len) {
      uint64_t src_offset;
      if (wo.src_rmw_head)
	src_offset = wo.src_rmw_head & block_mask;
      else
	src_offset = wo.extent.offset & block_mask;
      offset = offset & block_mask;
      dout(20) << __func__ << "  reading initial partial block "
	       << src_offset << "~" << block_size << dendl;
      bdev->read(src_offset, block_size, &first, ioc, true);
      bufferlist t;
      t.substr_of(first, 0, first_len);
      t.claim_append(bl);
      bl.swap(t);
    }
    if (wo.extent.end() & ~block_mask) {
      uint64_t last_offset;
      if (wo.src_rmw_tail)
	last_offset = wo.src_rmw_tail & block_mask;
      else
	last_offset = wo.extent.end() & block_mask;
      bufferlist last;
      if (last_offset == offset && first.length()) {
	last.claim(first);   // same block we read above
      } else {
	dout(20) << __func__ << "  reading trailing partial block "
		 << last_offset << "~" << block_size << dendl;
	bdev->read(last_offset, block_size, &last, ioc, true);
      }
      bufferlist t;
      uint64_t endoff = wo.extent.end() & ~block_mask;
      t.substr_of(last, endoff, block_size - endoff);
      bl.claim_append(t);
    }
    assert((bl.length() & ~block_mask) == 0);
    bdev->aio_write(offset, bl, ioc, true);
  }
  break;

  case bluestore_wal_op_t::OP_COPY:
  {
    dout(20) << __func__ << " copy " << wo.extent << " from " << wo.src_extent
	     << dendl;
    assert((wo.extent.offset & ~block_mask) == 0);
    assert((wo.extent.length & ~block_mask) == 0);
    assert(wo.extent.length == wo.src_extent.length);
    assert((wo.src_extent.offset & ~block_mask) == 0);
    bufferlist bl;
    int r = bdev->read(wo.src_extent.offset, wo.src_extent.length, &bl, ioc,
		       true);
    assert(r >= 0);
    assert(bl.length() == wo.extent.length);
    bdev->aio_write(wo.extent.offset, bl, ioc, true);
  }
  break;

  case bluestore_wal_op_t::OP_ZERO:
  {
    dout(20) << __func__ << " zero " << wo.extent << dendl;
    uint64_t offset = wo.extent.offset;
    uint64_t length = wo.extent.length;
    bufferlist first;
    uint64_t first_len = offset & ~block_mask;
    if (first_len) {
      uint64_t first_offset = offset & block_mask;
      dout(20) << __func__ << "  reading initial partial block "
	       << first_offset << "~" << block_size << dendl;
      bdev->read(first_offset, block_size, &first, ioc, true);
      size_t z_len = MIN(block_size - first_len, length);
      memset(first.c_str() + first_len, 0, z_len);
      bdev->aio_write(first_offset, first, ioc, true);
      offset += block_size - first_len;
      length -= z_len;
    }
    assert(offset % block_size == 0);
    if (length >= block_size) {
      uint64_t middle_len = length & block_mask;
      dout(20) << __func__ << "  zero " << offset << "~" << length << dendl;
      bdev->aio_zero(offset, middle_len, ioc);
      offset += middle_len;
      length -= middle_len;
    }
    assert(offset % block_size == 0);
    if (length > 0) {
      assert(length < block_size);
      bufferlist last;
      dout(20) << __func__ << "  reading trailing partial block "
	       << offset << "~" << block_size << dendl;
      bdev->read(offset, block_size, &last, ioc, true);
      memset(last.c_str(), 0, length);
      bdev->aio_write(offset, last, ioc, true);
    }
  }
  break;

  default:
    assert(0 == "unrecognized wal op");
  }

  return 0;
}

int BlueStore::_wal_replay()
{
  dout(10) << __func__ << " start" << dendl;
  OpSequencerRef osr = new OpSequencer;
  int count = 0;
  KeyValueDB::Iterator it = db->get_iterator(PREFIX_WAL);
  for (it->lower_bound(string()); it->valid(); it->next(), ++count) {
    dout(20) << __func__ << " replay " << pretty_binary_string(it->key())
	     << dendl;
    bluestore_wal_transaction_t *wal_txn = new bluestore_wal_transaction_t;
    bufferlist bl = it->value();
    bufferlist::iterator p = bl.begin();
    try {
      ::decode(*wal_txn, p);
    } catch (buffer::error& e) {
      derr << __func__ << " failed to decode wal txn "
	   << pretty_binary_string(it->key()) << dendl;
      delete wal_txn;
      return -EIO;
    }
    TransContext *txc = _txc_create(osr.get());
    txc->wal_txn = wal_txn;
    txc->state = TransContext::STATE_KV_DONE;
    _txc_state_proc(txc);
  }
  dout(20) << __func__ << " flushing osr" << dendl;
  osr->flush();
  dout(10) << __func__ << " completed " << count << " events" << dendl;
  return 0;
}

// ---------------------------
// transactions

int BlueStore::queue_transactions(
    Sequencer *posr,
    vector<Transaction>& tls,
    TrackedOpRef op,
    ThreadPool::TPHandle *handle)
{
  Context *onreadable;
  Context *ondisk;
  Context *onreadable_sync;
  ObjectStore::Transaction::collect_contexts(
    tls, &onreadable, &ondisk, &onreadable_sync);
  int r;

  // set up the sequencer
  OpSequencer *osr;
  assert(posr);
  if (posr->p) {
    osr = static_cast<OpSequencer *>(posr->p.get());
    dout(10) << __func__ << " existing " << osr << " " << *osr << dendl;
  } else {
    osr = new OpSequencer;
    osr->parent = posr;
    posr->p = osr;
    dout(10) << __func__ << " new " << osr << " " << *osr << dendl;
  }

  // prepare
  TransContext *txc = _txc_create(osr);
  txc->onreadable = onreadable;
  txc->onreadable_sync = onreadable_sync;
  txc->oncommit = ondisk;

  for (vector<Transaction>::iterator p = tls.begin(); p != tls.end(); ++p) {
    (*p).set_osr(osr);
    txc->ops += (*p).get_num_ops();
    txc->bytes += (*p).get_num_bytes();
    _txc_add_transaction(txc, &(*p));
  }

  r = _txc_finalize(osr, txc);
  assert(r == 0);

  throttle_ops.get(txc->ops);
  throttle_bytes.get(txc->bytes);
  throttle_wal_ops.get(txc->ops);
  throttle_wal_bytes.get(txc->bytes);

  // execute (start)
  _txc_state_proc(txc);
  return 0;
}

void BlueStore::_txc_aio_submit(TransContext *txc)
{
  dout(10) << __func__ << " txc " << txc << dendl;
  bdev->aio_submit(&txc->ioc);
}

int BlueStore::_txc_add_transaction(TransContext *txc, Transaction *t)
{
  Transaction::iterator i = t->begin();
  int pos = 0;

  vector<CollectionRef> cvec(i.colls.size());
  unsigned j = 0;
  for (vector<coll_t>::iterator p = i.colls.begin(); p != i.colls.end();
       ++p, ++j) {
    cvec[j] = _get_collection(*p);

    // note first collection we reference
    if (!j && !txc->first_collection)
      txc->first_collection = cvec[j];
  }

  while (i.have_op()) {
    Transaction::Op *op = i.decode_op();
    int r = 0;
    CollectionRef &c = cvec[op->cid];

    switch (op->op) {
    case Transaction::OP_NOP:
      break;
    case Transaction::OP_TOUCH:
      {
        const ghobject_t &oid = i.get_oid(op->oid);
	r = _touch(txc, c, oid);
      }
      break;

    case Transaction::OP_WRITE:
      {
        const ghobject_t &oid = i.get_oid(op->oid);
        uint64_t off = op->off;
        uint64_t len = op->len;
	uint32_t fadvise_flags = i.get_fadvise_flags();
        bufferlist bl;
        i.decode_bl(bl);
	r = _write(txc, c, oid, off, len, bl, fadvise_flags);
      }
      break;

    case Transaction::OP_ZERO:
      {
        const ghobject_t &oid = i.get_oid(op->oid);
        uint64_t off = op->off;
        uint64_t len = op->len;
	r = _zero(txc, c, oid, off, len);
      }
      break;

    case Transaction::OP_TRIMCACHE:
      {
        // deprecated, no-op
      }
      break;

    case Transaction::OP_TRUNCATE:
      {
        const ghobject_t& oid = i.get_oid(op->oid);
        uint64_t off = op->off;
	r = _truncate(txc, c, oid, off);
      }
      break;

    case Transaction::OP_REMOVE:
      {
        const ghobject_t& oid = i.get_oid(op->oid);
	r = _remove(txc, c, oid);
      }
      break;

    case Transaction::OP_SETATTR:
      {
        const ghobject_t &oid = i.get_oid(op->oid);
        string name = i.decode_string();
        bufferlist bl;
        i.decode_bl(bl);
	map<string, bufferptr> to_set;
	to_set[name] = bufferptr(bl.c_str(), bl.length());
	r = _setattrs(txc, c, oid, to_set);
      }
      break;

    case Transaction::OP_SETATTRS:
      {
        const ghobject_t& oid = i.get_oid(op->oid);
        map<string, bufferptr> aset;
        i.decode_attrset(aset);
	r = _setattrs(txc, c, oid, aset);
      }
      break;

    case Transaction::OP_RMATTR:
      {
        const ghobject_t &oid = i.get_oid(op->oid);
	string name = i.decode_string();
	r = _rmattr(txc, c, oid, name);
      }
      break;

    case Transaction::OP_RMATTRS:
      {
        const ghobject_t &oid = i.get_oid(op->oid);
	r = _rmattrs(txc, c, oid);
      }
      break;

    case Transaction::OP_CLONE:
      {
        const ghobject_t& oid = i.get_oid(op->oid);
        const ghobject_t& noid = i.get_oid(op->dest_oid);
	r = _clone(txc, c, oid, noid);
      }
      break;

    case Transaction::OP_CLONERANGE:
      assert(0 == "deprecated");
      break;

    case Transaction::OP_CLONERANGE2:
      {
        const ghobject_t &oid = i.get_oid(op->oid);
        const ghobject_t &noid = i.get_oid(op->dest_oid);
        uint64_t srcoff = op->off;
        uint64_t len = op->len;
        uint64_t dstoff = op->dest_off;
	r = _clone_range(txc, c, oid, noid, srcoff, len, dstoff);
      }
      break;

    case Transaction::OP_MKCOLL:
      {
	assert(!c);
        coll_t cid = i.get_cid(op->cid);
	r = _create_collection(txc, cid, op->split_bits, &c);
      }
      break;

    case Transaction::OP_COLL_HINT:
      {
        uint32_t type = op->hint_type;
        bufferlist hint;
        i.decode_bl(hint);
        bufferlist::iterator hiter = hint.begin();
        if (type == Transaction::COLL_HINT_EXPECTED_NUM_OBJECTS) {
          uint32_t pg_num;
          uint64_t num_objs;
          ::decode(pg_num, hiter);
          ::decode(num_objs, hiter);
          dout(10) << __func__ << " collection hint objects is a no-op, "
		   << " pg_num " << pg_num << " num_objects " << num_objs
		   << dendl;
        } else {
          // Ignore the hint
          dout(10) << __func__ << " unknown collection hint " << type << dendl;
        }
      }
      break;

    case Transaction::OP_RMCOLL:
      {
        coll_t cid = i.get_cid(op->cid);
	r = _remove_collection(txc, cid, &c);
      }
      break;

    case Transaction::OP_COLL_ADD:
      assert(0 == "not implemented");
      break;

    case Transaction::OP_COLL_REMOVE:
      assert(0 == "not implemented");
      break;

    case Transaction::OP_COLL_MOVE:
      assert(0 == "deprecated");
      break;

    case Transaction::OP_COLL_MOVE_RENAME:
      {
	assert(op->cid == op->dest_cid);
        ghobject_t oldoid = i.get_oid(op->oid);
        ghobject_t newoid = i.get_oid(op->dest_oid);
	r = _rename(txc, c, oldoid, newoid);
      }
      break;

    case Transaction::OP_COLL_SETATTR:
      r = -EOPNOTSUPP;
      break;

    case Transaction::OP_COLL_RMATTR:
      r = -EOPNOTSUPP;
      break;

    case Transaction::OP_COLL_RENAME:
      assert(0 == "not implemented");
      break;

    case Transaction::OP_OMAP_CLEAR:
      {
        ghobject_t oid = i.get_oid(op->oid);
	r = _omap_clear(txc, c, oid);
      }
      break;
    case Transaction::OP_OMAP_SETKEYS:
      {
        ghobject_t oid = i.get_oid(op->oid);
	bufferlist aset_bl;
        i.decode_attrset_bl(&aset_bl);
	r = _omap_setkeys(txc, c, oid, aset_bl);
      }
      break;
    case Transaction::OP_OMAP_RMKEYS:
      {
        ghobject_t oid = i.get_oid(op->oid);
	bufferlist keys_bl;
        i.decode_keyset_bl(&keys_bl);
	r = _omap_rmkeys(txc, c, oid, keys_bl);
      }
      break;
    case Transaction::OP_OMAP_RMKEYRANGE:
      {
        ghobject_t oid = i.get_oid(op->oid);
        string first, last;
        first = i.decode_string();
        last = i.decode_string();
	r = _omap_rmkey_range(txc, c, oid, first, last);
      }
      break;
    case Transaction::OP_OMAP_SETHEADER:
      {
        ghobject_t oid = i.get_oid(op->oid);
        bufferlist bl;
        i.decode_bl(bl);
	r = _omap_setheader(txc, c, oid, bl);
      }
      break;
    case Transaction::OP_SPLIT_COLLECTION:
      assert(0 == "deprecated");
      break;
    case Transaction::OP_SPLIT_COLLECTION2:
      {
        uint32_t bits = op->split_bits;
        uint32_t rem = op->split_rem;
	r = _split_collection(txc, c, cvec[op->dest_cid], bits, rem);
      }
      break;

    case Transaction::OP_SETALLOCHINT:
      {
        ghobject_t oid = i.get_oid(op->oid);
        uint64_t expected_object_size = op->expected_object_size;
        uint64_t expected_write_size = op->expected_write_size;
	r = _setallochint(txc, c, oid,
			  expected_object_size,
			  expected_write_size);
      }
      break;

    default:
      derr << "bad op " << op->op << dendl;
      assert(0);
    }

    if (r < 0) {
      bool ok = false;

      if (r == -ENOENT && !(op->op == Transaction::OP_CLONERANGE ||
			    op->op == Transaction::OP_CLONE ||
			    op->op == Transaction::OP_CLONERANGE2 ||
			    op->op == Transaction::OP_COLL_ADD))
	// -ENOENT is usually okay
	ok = true;
      if (r == -ENODATA)
	ok = true;

      if (!ok) {
	const char *msg = "unexpected error code";

	if (r == -ENOENT && (op->op == Transaction::OP_CLONERANGE ||
			     op->op == Transaction::OP_CLONE ||
			     op->op == Transaction::OP_CLONERANGE2))
	  msg = "ENOENT on clone suggests osd bug";

	if (r == -ENOSPC)
	  // For now, if we hit _any_ ENOSPC, crash, before we do any damage
	  // by partially applying transactions.
	  msg = "ENOSPC handling not implemented";

	if (r == -ENOTEMPTY) {
	  msg = "ENOTEMPTY suggests garbage data in osd data dir";
	}

	dout(0) << " error " << cpp_strerror(r) << " not handled on operation " << op->op
		<< " (op " << pos << ", counting from 0)" << dendl;
	dout(0) << msg << dendl;
	dout(0) << " transaction dump:\n";
	JSONFormatter f(true);
	f.open_object_section("transaction");
	t->dump(&f);
	f.close_section();
	f.flush(*_dout);
	*_dout << dendl;
	assert(0 == "unexpected error");
      }
    }

    ++pos;
  }

  return 0;
}



// -----------------
// write operations

int BlueStore::_touch(TransContext *txc,
		     CollectionRef& c,
		     const ghobject_t& oid)
{
  dout(15) << __func__ << " " << c->cid << " " << oid << dendl;
  int r = 0;
  RWLock::WLocker l(c->lock);
  OnodeRef o = c->get_onode(oid, true);
  assert(o);
  o->exists = true;
  _assign_nid(txc, o);
  txc->write_onode(o);
  dout(10) << __func__ << " " << c->cid << " " << oid << " = " << r << dendl;
  return r;
}

int BlueStore::_do_overlay_trim(TransContext *txc,
			       OnodeRef o,
			       uint64_t offset,
			       uint64_t length)
{
  dout(10) << __func__ << " " << o->oid << " "
	   << offset << "~" << length << dendl;
  int changed = 0;

  map<uint64_t,bluestore_overlay_t>::iterator p =
    o->onode.overlay_map.lower_bound(offset);
  if (p != o->onode.overlay_map.begin()) {
    --p;
  }
  while (p != o->onode.overlay_map.end()) {
    if (p->first >= offset + length) {
      dout(20) << __func__ << " stop at " << p->first << " " << p->second
	       << dendl;
      break;
    }
    if (p->first + p->second.length <= offset) {
      dout(20) << __func__ << " skip " << p->first << " " << p->second
	       << dendl;
      ++p;
      continue;
    }
    if (p->first >= offset &&
	p->first + p->second.length <= offset + length) {
      dout(20) << __func__ << " rm " << p->first << " " << p->second
	       << dendl;
      if (o->onode.put_overlay_ref(p->second.key)) {
	string key;
	get_overlay_key(o->onode.nid, p->second.key, &key);
	txc->t->rmkey(PREFIX_OVERLAY, key);
      }
      o->onode.overlay_map.erase(p++);
      ++changed;
      continue;
    }
    if (p->first >= offset) {
      dout(20) << __func__ << " trim_front " << p->first << " " << p->second
	       << dendl;
      bluestore_overlay_t& ov = o->onode.overlay_map[offset + length] = p->second;
      uint64_t by = offset + length - p->first;
      ov.value_offset += by;
      ov.length -= by;
      o->onode.overlay_map.erase(p++);
      ++changed;
      continue;
    }
    if (p->first < offset &&
	p->first + p->second.length <= offset + length) {
      dout(20) << __func__ << " trim_tail " << p->first << " " << p->second
	       << dendl;
      p->second.length = offset - p->first;
      ++p;
      ++changed;
      continue;
    }
    dout(20) << __func__ << " split " << p->first << " " << p->second
	     << dendl;
    assert(p->first < offset);
    assert(p->first + p->second.length > offset + length);
    bluestore_overlay_t& nov = o->onode.overlay_map[offset + length] = p->second;
    p->second.length = offset - p->first;
    uint64_t by = offset + length - p->first;
    nov.value_offset += by;
    nov.length -= by;
    o->onode.get_overlay_ref(p->second.key);
    ++p;
    ++changed;
  }
  return changed;
}

int BlueStore::_do_overlay_write(TransContext *txc,
				OnodeRef o,
				uint64_t offset,
				uint64_t length,
				const bufferlist& bl)
{
  _do_overlay_trim(txc, o, offset, length);

  // let's avoid considering how overlay interacts with cached tail
  // blocks for now.
  o->clear_tail();

  dout(10) << __func__ << " " << o->oid << " "
	   << offset << "~" << length << dendl;
  bluestore_overlay_t& ov = o->onode.overlay_map[offset] =
    bluestore_overlay_t(++o->onode.last_overlay_key, 0, length);
  dout(20) << __func__ << " added " << offset << " " << ov << dendl;
  string key;
  get_overlay_key(o->onode.nid, o->onode.last_overlay_key, &key);
  txc->t->set(PREFIX_OVERLAY, key, bl);
  return 0;
}

int BlueStore::_do_write_overlays(TransContext *txc,
				  CollectionRef& c,
				 OnodeRef o,
				 uint64_t orig_offset,
				 uint64_t orig_length)
{
  if (o->onode.overlay_map.empty())
    return 0;

  assert(0 == "this is all broken");

  uint64_t min_alloc_size = g_conf->bluestore_min_alloc_size;

  uint64_t offset = 0;
  uint64_t length = 0;
  bluestore_wal_op_t *op = NULL;

  map<uint64_t,bluestore_overlay_t>::iterator p =
    o->onode.overlay_map.lower_bound(orig_offset);
  while (true) {
    if (p != o->onode.overlay_map.end() && p->first < orig_offset + orig_length) {
      if (!op) {
	dout(10) << __func__ << " overlay " << p->first
		 << "~" << p->second.length << " " << p->second
		 << " (first)" << dendl;
	op = _get_wal_op(txc, o);
	op->nid = o->onode.nid;
	op->op = bluestore_wal_op_t::OP_WRITE;
	op->overlays.push_back(p->second);
	offset = p->first;
	length = p->second.length;

	if (o->onode.put_overlay_ref(p->second.key)) {
	  string key;
	  get_overlay_key(o->onode.nid, p->second.key, &key);
	  txc->t->rmkey(PREFIX_OVERLAY, key);
	}
	o->onode.overlay_map.erase(p++);
	continue;
      }

      // contiguous?  and in the same allocation unit?
      if (offset + length == p->first &&
	  p->first % min_alloc_size) {
	dout(10) << __func__ << " overlay " << p->first
		 << "~" << p->second.length << " " << p->second
		 << " (contiguous)" << dendl;
	op->overlays.push_back(p->second);
	length += p->second.length;

	if (o->onode.put_overlay_ref(p->second.key)) {
	  string key;
	  get_overlay_key(o->onode.nid, p->second.key, &key);
	  txc->t->rmkey(PREFIX_OVERLAY, key);
	}
	o->onode.overlay_map.erase(p++);
	continue;
      }
    }
    if (!op) {
      break;
    }
    assert(length <= min_alloc_size);

    // emit
    map<uint64_t, bluestore_extent_t>::iterator bp = o->onode.find_extent(offset);
    if (bp == o->onode.block_map.end() ||
	length == min_alloc_size) {
      uint64_t cow_rmw_head = 0, cow_rmw_tail = 0;
      int r = _do_allocate(txc, c, o, offset, length, 0, false,
			   &cow_rmw_head, &cow_rmw_tail);
      if (r < 0)
	return r;
      bp = o->onode.find_extent(offset);
      if (bp->second.has_flag(bluestore_extent_t::FLAG_UNWRITTEN)) {
	dout(10) << __func__ << " zero new allocation " << bp->second << dendl;
	bdev->aio_zero(bp->second.offset, bp->second.length, &txc->ioc);
	bp->second.clear_flag(bluestore_extent_t::FLAG_UNWRITTEN);
      }
    }
    uint64_t x_off = offset - bp->first;
    dout(10) << __func__ << " wal write " << offset << "~" << length
	     << " to extent " << bp->first << ": " << bp->second
	     << " x_off " << x_off << " overlay data from "
	     << offset << "~" << length << dendl;
    op->extent.offset = bp->second.offset + x_off;
    op->extent.length = length;
    op = NULL;

    if (p == o->onode.overlay_map.end() || p->first >= orig_offset + orig_length) {
      break;
    }
    ++p;
  }

  txc->write_onode(o);
  return 0;
}

void BlueStore::_do_read_all_overlays(bluestore_wal_op_t& wo)
{
  for (vector<bluestore_overlay_t>::iterator q = wo.overlays.begin();
       q != wo.overlays.end(); ++q) {
    string key;
    get_overlay_key(wo.nid, q->key, &key);
    bufferlist bl, bl_data;
    db->get(PREFIX_OVERLAY, key, &bl);
    bl_data.substr_of(bl, q->value_offset, q->length);
    wo.data.claim_append(bl_data);
  }
  return;
}

void BlueStore::_dump_onode(OnodeRef o)
{
  if (!g_conf->subsys.should_gather(ceph_subsys_bluestore, 30))
    return;
  dout(30) << __func__ << " " << o
	   << " nid " << o->onode.nid
	   << " size " << o->onode.size
	   << " expected_object_size " << o->onode.expected_object_size
	   << " expected_write_size " << o->onode.expected_write_size
	   << dendl;
  for (map<string,bufferptr>::iterator p = o->onode.attrs.begin();
       p != o->onode.attrs.end();
       ++p) {
    dout(30) << __func__ << "  attr " << p->first
	     << " len " << p->second.length() << dendl;
  }
  uint64_t pos = 0;
  for (map<uint64_t,bluestore_extent_t>::iterator p = o->onode.block_map.begin();
       p != o->onode.block_map.end();
       ++p) {
    dout(30) << __func__ << "  extent " << p->first << " " << p->second
	     << dendl;
    assert(p->first >= pos);
    pos = p->first + p->second.length;
  }
  pos = 0;
  for (map<uint64_t,bluestore_overlay_t>::iterator p = o->onode.overlay_map.begin();
       p != o->onode.overlay_map.end();
       ++p) {
    dout(30) << __func__ << "  overlay " << p->first << " " << p->second
	     << dendl;
    assert(p->first >= pos);
    pos = p->first + p->second.length;
  }
  if (!o->onode.overlay_refs.empty()) {
    dout(30) << __func__ << "  overlay_refs " << o->onode.overlay_refs << dendl;
  }
}

void BlueStore::_pad_zeros(
  OnodeRef o,
  bufferlist *bl, uint64_t *offset, uint64_t *length,
  uint64_t block_size)
{
  dout(40) << "before:\n";
  bl->hexdump(*_dout);
  *_dout << dendl;
  // front
  size_t front_pad = *offset % block_size;
  size_t back_pad = 0;
  if (front_pad) {
    size_t front_copy = MIN(block_size - front_pad, *length);
    bufferptr z = buffer::create_page_aligned(block_size);
    memset(z.c_str(), 0, front_pad);
    memcpy(z.c_str() + front_pad, bl->get_contiguous(0, front_copy), front_copy);
    if (front_copy + front_pad < block_size) {
      back_pad = block_size - (*length + front_pad);
      memset(z.c_str() + front_pad + *length, 0, back_pad);
    }
    bufferlist old, t;
    old.swap(*bl);
    t.substr_of(old, front_copy, *length - front_copy);
    bl->append(z);
    bl->claim_append(t);
    *offset -= front_pad;
    *length += front_pad + back_pad;
  }

  // back
  uint64_t end = *offset + *length;
  unsigned back_copy = end % block_size;
  if (back_copy) {
    assert(back_pad == 0);
    back_pad = block_size - back_copy;
    assert(back_copy <= *length);
    bufferptr tail(block_size);
    memcpy(tail.c_str(), bl->get_contiguous(*length - back_copy, back_copy),
	   back_copy);
    memset(tail.c_str() + back_copy, 0, back_pad);
    bufferlist old;
    old.swap(*bl);
    bl->substr_of(old, 0, *length - back_copy);
    bl->append(tail);
    *length += back_pad;
    if (end > o->onode.size && g_conf->bluestore_cache_tails) {
      o->tail_bl.clear();
      o->tail_bl.append(tail, 0, back_copy);
      o->tail_offset = end - back_copy;
      dout(20) << __func__ << " cached "<< back_copy << " of tail block at "
	       << o->tail_offset << dendl;
    }
  }
  dout(20) << __func__ << " pad " << front_pad << " + " << back_pad
	   << " on front/back, now " << *offset << "~" << *length << dendl;
  dout(40) << "after:\n";
  bl->hexdump(*_dout);
  *_dout << dendl;
}

void BlueStore::_pad_zeros_head(
  OnodeRef o,
  bufferlist *bl, uint64_t *offset, uint64_t *length,
  uint64_t block_size)
{
  dout(40) << "before:\n";
  bl->hexdump(*_dout);
  *_dout << dendl;
  size_t front_pad = *offset % block_size;
  assert(front_pad);  // or we wouldn't have been called
  size_t front_copy = MIN(block_size - front_pad, *length);
  bufferptr z;
  if (front_copy + front_pad < block_size)
    z = buffer::create(front_copy + front_pad);
  else
    z = buffer::create_page_aligned(block_size);
  memset(z.c_str(), 0, front_pad);
  memcpy(z.c_str() + front_pad, bl->get_contiguous(0, front_copy), front_copy);
  bufferlist old, t;
  old.swap(*bl);
  bl->append(z);
  if (front_copy < *length) {
    t.substr_of(old, front_copy, *length - front_copy);
    bl->claim_append(t);
  }
  *offset -= front_pad;
  *length += front_pad;
  dout(20) << __func__ << " pad " << front_pad
	   << " on front, now " << *offset << "~" << *length << dendl;
  dout(40) << "after:\n";
  bl->hexdump(*_dout);
  *_dout << dendl;
}

void BlueStore::_pad_zeros_tail(
  OnodeRef o,
  bufferlist *bl, uint64_t offset, uint64_t *length,
  uint64_t block_size)
{
  dout(40) << "before:\n";
  bl->hexdump(*_dout);
  *_dout << dendl;

  // back
  uint64_t end = offset + *length;
  unsigned back_copy = end % block_size;
  assert(back_copy);  // or we wouldn't have been called
  uint64_t back_pad = block_size - back_copy;
  assert(back_copy <= *length);
  bufferptr tail(block_size);
  memcpy(tail.c_str(), bl->get_contiguous(*length - back_copy, back_copy),
	 back_copy);
  memset(tail.c_str() + back_copy, 0, back_pad);
  bufferlist old;
  old.swap(*bl);
  bl->substr_of(old, 0, *length - back_copy);
  bl->append(tail);
  *length += back_pad;
  if (end > o->onode.size && g_conf->bluestore_cache_tails) {
    o->tail_bl.clear();
    o->tail_bl.append(tail, 0, back_copy);
    o->tail_offset = end - back_copy;
    dout(20) << __func__ << " cached "<< back_copy << " of tail block at "
	     << o->tail_offset << dendl;
  }
  dout(20) << __func__ << " pad " << back_pad
	   << " on back, now " << offset << "~" << *length << dendl;
  dout(40) << "after:\n";
  bl->hexdump(*_dout);
  *_dout << dendl;
}

/*
 * Allocate extents for the given range.  In general, allocate new space
 * for any min_alloc_size blocks that we overwrite.  For the head/tail and/or
 * small writes that can be captured by overlay, or small writes that we will
 * WAL, do not bother.
 *
 * If we are doing WAL over a shared extent, allocate a new extent, and queue
 * WAL OP_COPY operations for any head/tail portions (rounded down/up to the
 * nearest block--the overwrite will to read/modify/write on the first or last
 * block as needed using the src_rmw_{head,tail} fields).
 */
int BlueStore::_do_allocate(
  TransContext *txc,
  CollectionRef& c,
  OnodeRef o,
  uint64_t orig_offset, uint64_t orig_length,
  uint32_t fadvise_flags,
  bool allow_overlay,
  uint64_t *cow_rmw_head,
  uint64_t *cow_rmw_tail)
{
  dout(20) << __func__
	   << " " << o->oid << " " << orig_offset << "~" << orig_length
	   << " - have " << o->onode.size
	   << " bytes in " << o->onode.block_map.size()
	   << " extents" << dendl;
  uint64_t min_alloc_size = g_conf->bluestore_min_alloc_size;
  uint64_t block_size = bdev->get_block_size();
  uint64_t block_mask = ~(block_size - 1);

  // start with any full blocks we will write
  uint64_t offset = orig_offset;
  uint64_t length = orig_length;
  uint64_t head = 0;
  uint64_t tail = 0;
  if (offset % min_alloc_size) {
    head = min_alloc_size - (offset % min_alloc_size);
    offset += head;
    if (length >= head)
      length -= head;
  }
  if ((offset + length) % min_alloc_size) {
    tail = (offset + length) % min_alloc_size;
    if (length >= tail)
      length -= tail;
  }

  map<uint64_t, bluestore_extent_t>::iterator bp;
  bool shared_head = false;
  bool shared_tail = false;
  uint64_t orig_end = orig_offset + orig_length;
  if (orig_offset / min_alloc_size == orig_end / min_alloc_size) {
    // we fall within the same block
    offset = orig_offset - orig_offset % min_alloc_size;
    length = 0;
    assert(offset <= orig_offset);
    dout(20) << "  io falls within " << offset << "~" << min_alloc_size << dendl;
    if (allow_overlay && _can_overlay_write(o, orig_length)) {
      dout(20) << "  entire write will be captured by overlay" << dendl;
    } else {
      bp = o->onode.find_extent(offset);
      if (bp == o->onode.block_map.end()) {
	dout(20) << "  not yet allocated" << dendl;
	length = min_alloc_size;
      } else if (bp->second.has_flag(bluestore_extent_t::FLAG_SHARED)) {
	dout(20) << "  shared" << dendl;
	length = min_alloc_size;
	shared_head = shared_tail = true;
      } else {
	dout(20) << "  will presumably WAL" << dendl;
      }
    }
  } else {
    dout(20) << "  initial full " << offset << "~" << length
	     << ", head " << head << " tail " << tail << dendl;

    // include tail?
    if (tail) {
      if (allow_overlay && _can_overlay_write(o, tail)) {
	dout(20) << "  tail " << head << " will be captured by overlay" << dendl;
      } else {
	bp = o->onode.find_extent(orig_offset + orig_length - 1);
	if (bp == o->onode.block_map.end()) {
	  dout(20) << "  tail " << tail << " not yet allocated" << dendl;
	  length += min_alloc_size;
	} else if (bp->second.has_flag(bluestore_extent_t::FLAG_SHARED)) {
	  dout(20) << "  tail shared" << dendl;
	  length += min_alloc_size;
	  shared_tail = true;
	} else {
	  dout(20) << "  tail " << tail << " will presumably WAL" << dendl;
	}
      }
    }

    // include head?
    bp = o->onode.find_extent(orig_offset);
    if (head) {
      if (allow_overlay && _can_overlay_write(o, head)) {
	dout(20) << "  head " << head << " will be captured by overlay" << dendl;
      } else if (bp == o->onode.block_map.end()) {
	dout(20) << "  head " << head << " not yet allocated" << dendl;
	offset -= min_alloc_size;
	length += min_alloc_size;
      } else if (bp->second.has_flag(bluestore_extent_t::FLAG_SHARED)) {
	dout(20) << "  head " << head << " shared" << dendl;
	offset -= min_alloc_size;
	length += min_alloc_size;
	shared_head = true;
      } else {
	dout(20) << "  head " << head << " will presumably WAL" << dendl;
      }
    }
  }

  // COW head and/or tail?
  bluestore_wal_op_t *cow_head_op = nullptr;
  bluestore_wal_op_t *cow_tail_op = nullptr;
  if (shared_head) {
    uint64_t cow_offset = offset;
    uint64_t cow_end = MIN(orig_offset & block_mask,
			   ROUND_UP_TO(o->onode.size, block_size));
    bp = o->onode.find_extent(cow_offset);
    if (cow_end > cow_offset) {
      uint64_t cow_length = cow_end - cow_offset;
      uint64_t x_off = cow_offset - bp->first;
      dout(20) << "  head shared, will COW "
	       << x_off << "~" << cow_length << " of " << bp->second << dendl;
      cow_head_op = _get_wal_op(txc, o);
      cow_head_op->op = bluestore_wal_op_t::OP_COPY;
      cow_head_op->src_extent.offset = bp->second.offset + x_off;
      cow_head_op->src_extent.length = cow_length;
      cow_head_op->extent.offset = 0;   // _do_write will reset this
      cow_head_op->extent.length = cow_length;
    } else {
      dout(20) << "  head shared, but no COW needed" << dendl;
    }
    if (orig_offset & ~block_mask) {
      *cow_rmw_head = bp->second.offset + orig_offset - bp->first;
      dout(20) << "  cow_rmw_head " << *cow_rmw_head
	       << " from " << bp->second << dendl;
    }
  }
  if (shared_tail) {
    uint64_t cow_offset_raw = orig_offset + orig_length;
    uint64_t cow_offset = ROUND_UP_TO(cow_offset_raw, block_size);
    uint64_t cow_end_raw = MIN(offset + length, o->onode.size);
    uint64_t cow_end = ROUND_UP_TO(cow_end_raw, block_size);
    bp = o->onode.find_extent(cow_offset_raw);
    if (cow_end > cow_offset) {
      uint64_t cow_length = cow_end - cow_offset;
      uint64_t x_off = cow_offset - bp->first;
      dout(20) << "  tail shared, will COW "
	       << x_off << "~" << cow_length << " from " << bp->second << dendl;
      cow_tail_op = _get_wal_op(txc, o);
      cow_tail_op->op = bluestore_wal_op_t::OP_COPY;
      cow_tail_op->src_extent.offset = bp->second.offset + x_off;
      cow_tail_op->src_extent.length = cow_length;
      // _do_write will adjust logical offset -> final bdev offset
      cow_tail_op->extent.offset = cow_offset;
      cow_tail_op->extent.length = cow_length;
    } else {
      dout(20) << "  tail shared, but no COW needed" << dendl;
    }
    if (cow_offset_raw & ~block_mask) {
      *cow_rmw_tail = bp->second.offset + cow_offset_raw - bp->first;
      dout(20) << "  cow_rmw_tail " << *cow_rmw_tail
	       << " from " << bp->second << dendl;
    }
  }

  if (length) {
    dout(20) << "  must alloc " << offset << "~" << length << dendl;

    // positional hint
    uint64_t hint = 0;

    int r = alloc->reserve(length);
    if (r < 0) {
      derr << __func__ << " failed to reserve " << length << dendl;
      return r;
    }

    // deallocate existing extents
    EnodeRef enode;
    bp = o->onode.seek_extent(offset);
    while (bp != o->onode.block_map.end() &&
	   bp->first < offset + length &&
	   bp->first + bp->second.length > offset) {
      dout(30) << "   bp " << bp->first << ": " << bp->second << dendl;
      if (bp->first < offset) {
	uint64_t left = offset - bp->first;
	if (bp->first + bp->second.length <= offset + length) {
	  dout(20) << "  trim tail " << bp->first << ": " << bp->second << dendl;
	  _txc_release(
	    txc, c, enode, o->oid.hobj.get_hash(),
	    bp->second.offset + left,
	    bp->second.length - left,
	    bp->second.has_flag(bluestore_extent_t::FLAG_SHARED));
	  bp->second.length = left;
	  dout(20) << "        now " << bp->first << ": " << bp->second << dendl;
	  hint = bp->first + bp->second.length;
	  ++bp;
	} else {
	  dout(20) << "      split " << bp->first << ": " << bp->second << dendl;
	  _txc_release(
	    txc, c, enode, o->oid.hobj.get_hash(),
	    bp->second.offset + left, length,
	    bp->second.has_flag(bluestore_extent_t::FLAG_SHARED));
	  o->onode.block_map[offset + length] =
	    bluestore_extent_t(
	      bp->second.offset + left + length,
	      bp->second.length - (left + length),
	      bp->second.flags);
	  bp->second.length = left;
	  dout(20) << "       left " << bp->first << ": " << bp->second << dendl;
	  ++bp;
	  dout(20) << "      right " << bp->first << ": " << bp->second << dendl;
	  assert(bp->first == offset + length);
	  hint = bp->first + bp->second.length;
	}
      } else {
	assert(bp->first >= offset);
	if (bp->first + bp->second.length > offset + length) {
	  uint64_t overlap = offset + length - bp->first;
	  dout(20) << "  trim head " << bp->first << ": " << bp->second
		   << " (overlap " << overlap << ")" << dendl;
	  _txc_release(
	    txc, c, enode, o->oid.hobj.get_hash(),
	    bp->second.offset, overlap,
	    bp->second.has_flag(bluestore_extent_t::FLAG_SHARED));
	  o->onode.block_map[bp->first + overlap] =
	    bluestore_extent_t(
	      bp->second.offset + overlap,
	      bp->second.length - overlap,
	      bp->second.flags);
	  o->onode.block_map.erase(bp++);
	  dout(20) << "        now " << bp->first << ": " << bp->second << dendl;
	  assert(bp->first == offset + length);
	  hint = bp->first;
	} else {
	  dout(20) << "    dealloc " << bp->first << ": " << bp->second << dendl;
	  _txc_release(
	    txc, c, enode, o->oid.hobj.get_hash(),
	    bp->second.offset, bp->second.length,
	    bp->second.has_flag(bluestore_extent_t::FLAG_SHARED));
	  hint = bp->first + bp->second.length;
	  o->onode.block_map.erase(bp++);
	}
      }
    }

    // allocate our new extent(s)
    uint64_t alloc_start = offset;
    while (length > 0) {
      bluestore_extent_t e;
      // for safety, set the UNWRITTEN flag here.  We should clear this in
      // _do_write or else we likely have problems.
      e.flags |= bluestore_extent_t::FLAG_UNWRITTEN;
      int r = alloc->allocate(length, min_alloc_size, hint,
			      &e.offset, &e.length);
      assert(r == 0);
      assert(e.length <= length);  // bc length is a multiple of min_alloc_size
      if (offset == alloc_start) {
	if (cow_head_op) {
	  // we set the COW flag to indicate that all or part of this new extent
	  // will be copied from the previous allocation.
	  e.flags |= bluestore_extent_t::FLAG_COW_HEAD;
	}
	if (cow_head_op) {
	  cow_head_op->extent.offset = e.offset;
	  dout(10) << __func__ << "  final head cow op extent "
		   << cow_head_op->extent << dendl;
	}
      }
      if (e.length == length) {
	if (cow_tail_op) {
	  // we set the COW flag to indicate that all or part of this new extent
	  // will be copied from the previous allocation.
	  e.flags |= bluestore_extent_t::FLAG_COW_TAIL;
	}
	if (cow_tail_op) {
	  // extent.offset is the logical object offset
	  assert(cow_tail_op->extent.offset >= offset);
	  assert(cow_tail_op->extent.end() <= offset + length);
	  cow_tail_op->extent.offset += e.offset - offset;
	  dout(10) << __func__ << "  final tail cow op extent "
		   << cow_tail_op->extent << dendl;
	}
      }
      txc->allocated.insert(e.offset, e.length);
      o->onode.block_map[offset] = e;
      dout(10) << __func__ << "  alloc " << offset << ": " << e << dendl;
      offset += e.length;
      length -= e.length;
      hint = e.end();
    }
  }

  return 0;
}

bool BlueStore::_can_overlay_write(OnodeRef o, uint64_t length)
{
  return
    (int)o->onode.overlay_map.size() < g_conf->bluestore_overlay_max &&
    (int)length <= g_conf->bluestore_overlay_max_length;
}

int BlueStore::_do_write(
  TransContext *txc,
  CollectionRef& c,
  OnodeRef o,
  uint64_t orig_offset,
  uint64_t orig_length,
  bufferlist& orig_bl,
  uint32_t fadvise_flags)
{
  int r = 0;

  dout(20) << __func__
	   << " " << o->oid << " " << orig_offset << "~" << orig_length
	   << " - have " << o->onode.size
	   << " bytes in " << o->onode.block_map.size()
	   << " extents" << dendl;
  _dump_onode(o);
  o->exists = true;

  if (orig_length == 0) {
    return 0;
  }

  bool buffered = false;
  if (fadvise_flags & CEPH_OSD_OP_FLAG_FADVISE_WILLNEED) {
    dout(20) << __func__ << " will do buffered write" << dendl;
    buffered = true;
  }

  uint64_t block_size = bdev->get_block_size();
  const uint64_t block_mask = ~(block_size - 1);
  uint64_t min_alloc_size = g_conf->bluestore_min_alloc_size;
  map<uint64_t, bluestore_extent_t>::iterator bp;
  uint64_t length;
  uint64_t cow_rmw_head = 0;
  uint64_t cow_rmw_tail = 0;

  r = _do_allocate(txc, c, o, orig_offset, orig_length, fadvise_flags, true,
		   &cow_rmw_head, &cow_rmw_tail);
  if (r < 0) {
    derr << __func__ << " allocate failed, " << cpp_strerror(r) << dendl;
    goto out;
  }

  bp = o->onode.seek_extent(orig_offset);

  // zero tail of previous existing extent?
  // (this happens if the old eof was partway through a previous extent,
  // and we implicitly zero the rest of it by writing to a larger offset.)
  if (orig_offset > o->onode.size) {
    uint64_t end = ROUND_UP_TO(o->onode.size, block_size);
    map<uint64_t, bluestore_extent_t>::iterator pp = o->onode.find_extent(end);
    if (orig_offset > end &&
	pp != o->onode.block_map.end() &&
	pp != bp) {
      assert(pp->first < bp->first);
      uint64_t x_off = end - pp->first;
      uint64_t x_len = pp->second.length - x_off;
      dout(10) << __func__ << " zero tail " << x_off << "~" << x_len
	       << " of prior extent " << pp->first << ": " << pp->second
	       << dendl;
      bdev->aio_zero(pp->second.offset + x_off, x_len, &txc->ioc);
    }
  }

  for (uint64_t offset = orig_offset;
       offset < orig_offset + orig_length;
       offset += length) {
    // cut to extent
    length = orig_offset + orig_length - offset;
    if (bp == o->onode.block_map.end() ||
	bp->first > offset) {
      // no allocation; crop at alloc boundary (this will be an overlay write)
      uint64_t end = ROUND_UP_TO(offset + 1, min_alloc_size);
      if (offset + length > end)
	length = end - offset;
    } else {
      // we are inside this extent; don't go past it
      if (bp->first + bp->second.length < offset + length) {
	assert(bp->first <= offset);
	length = bp->first + bp->second.length - offset;
      }
    }
    bufferlist bl;
    bl.substr_of(orig_bl, offset - orig_offset, length);
    if (bp == o->onode.block_map.end())
      dout(20) << __func__ << "  chunk " << offset << "~" << length
	       << " (no extent)" << dendl;
    else
      dout(20) << __func__ << "  chunk " << offset << "~" << length
	       << " extent " << bp->first << ": " << bp->second << dendl;

    if (_can_overlay_write(o, length)) {
      r = _do_overlay_write(txc, o, offset, length, bl);
      if (r < 0)
	goto out;
      if (bp != o->onode.block_map.end() &&
	  bp->first < offset + length)
	++bp;
      continue;
    }

    assert(bp != o->onode.block_map.end());
    assert(offset >= bp->first);
    assert(offset + length <= bp->first + bp->second.length);

    // (pad and) overwrite unused portion of extent for an append?
    if (offset > bp->first &&
	offset >= o->onode.size &&                                  // past eof +
	(offset / block_size != (o->onode.size - 1) / block_size)) {// diff block
      dout(20) << __func__ << " append" << dendl;
      _pad_zeros(o, &bl, &offset, &length, block_size);
      assert(offset % block_size == 0);
      assert(length % block_size == 0);
      uint64_t x_off = offset - bp->first;
      if (bp->second.has_flag(bluestore_extent_t::FLAG_UNWRITTEN) &&
	  !bp->second.has_flag(bluestore_extent_t::FLAG_COW_HEAD)) {
	if (x_off > 0) {
	  // extent is unwritten; zero up until x_off
	  dout(20) << __func__ << " zero " << bp->second.offset << "~" << x_off
		   << dendl;
	  bdev->aio_zero(bp->second.offset, x_off, &txc->ioc);
	}
      } else {
	// the trailing block is zeroed from EOF to the end
	uint64_t from = MAX(ROUND_UP_TO(o->onode.size, block_size), bp->first);
	if (offset > from) {
	  uint64_t zx_off = from - bp->first;
	  uint64_t z_len = offset - from;
	  dout(20) << __func__ << " zero " << from << "~" << z_len
		   << " x_off " << zx_off << dendl;
	  bdev->aio_zero(bp->second.offset + zx_off, z_len, &txc->ioc);
	}
	bp->second.clear_flag(bluestore_extent_t::FLAG_COW_HEAD);
      }
      dout(20) << __func__ << " write " << offset << "~" << length
	       << " x_off " << x_off << dendl;
      bdev->aio_write(bp->second.offset + x_off, bl, &txc->ioc, buffered);
      bp->second.clear_flag(bluestore_extent_t::FLAG_UNWRITTEN);
      ++bp;
      continue;
    }

    // use cached tail block?
    uint64_t tail_start = o->onode.size - o->onode.size % block_size;
    if (offset >= bp->first &&
	offset > tail_start &&
	offset + length >= o->onode.size &&
	o->tail_bl.length() &&
	(offset / block_size == (o->onode.size - 1) / block_size)) {
      dout(20) << __func__ << " using cached tail" << dendl;
      assert((offset & block_mask) == (o->onode.size & block_mask));
      uint64_t tail_off = offset % block_size;
      if (tail_off >= o->tail_bl.length()) {
	bufferlist t;
	t = o->tail_bl;
	if (tail_off > t.length()) {
	  bufferptr z(tail_off - t.length());
	  z.zero();
	  t.append(z);
	}
	offset -= t.length();
	length += t.length();
	t.claim_append(bl);
	bl.swap(t);
      } else {
	bufferlist t;
	t.substr_of(o->tail_bl, 0, tail_off);
	offset -= t.length();
	length += t.length();
	t.claim_append(bl);
	bl.swap(t);
      }
      assert(offset == tail_start);
      assert(!bp->second.has_flag(bluestore_extent_t::FLAG_UNWRITTEN) ||
	     bp->second.has_flag(bluestore_extent_t::FLAG_COW_HEAD) ||
	     offset == bp->first);
      bp->second.clear_flag(bluestore_extent_t::FLAG_COW_HEAD);
      bp->second.clear_flag(bluestore_extent_t::FLAG_UNWRITTEN);
      _pad_zeros(o, &bl, &offset, &length, block_size);
      uint64_t x_off = offset - bp->first;
      dout(20) << __func__ << " write " << offset << "~" << length
	       << " x_off " << x_off << dendl;
      bdev->aio_write(bp->second.offset + x_off, bl, &txc->ioc, buffered);
      ++bp;
      continue;
    }

    if (offset + length > (o->onode.size & block_mask) &&
	o->tail_bl.length()) {
      dout(20) << __func__ << " clearing cached tail" << dendl;
      o->clear_tail();
    }

    if (offset % min_alloc_size == 0 &&
	length % min_alloc_size == 0) {
      assert(bp->second.has_flag(bluestore_extent_t::FLAG_UNWRITTEN));
    }

    if (bp->second.has_flag(bluestore_extent_t::FLAG_UNWRITTEN)) {
      // NOTE: we may need to zero before or after our write if the
      // prior extent wasn't allocated but we are still doing some COW.
      uint64_t z_end = offset & block_mask;
      if (z_end > bp->first &&
	  !bp->second.has_flag(bluestore_extent_t::FLAG_COW_HEAD)) {
	uint64_t z_len = z_end - bp->first;
	dout(20) << __func__ << " zero " << bp->first << "~" << z_len << dendl;
	bdev->aio_zero(bp->second.offset, z_len, &txc->ioc);
      }
      uint64_t end = ROUND_UP_TO(offset + length, block_size);
      if (end < bp->first + bp->second.length &&
	  end <= o->onode.size &&
	  !bp->second.has_flag(bluestore_extent_t::FLAG_COW_TAIL)) {
	uint64_t z_len = bp->first + bp->second.length - end;
	uint64_t x_off = end - bp->first;
	dout(20) << __func__ << " zero " << end << "~" << z_len
		 << " x_off " << x_off << dendl;
	bdev->aio_zero(bp->second.offset + x_off, z_len, &txc->ioc);
      }
      if ((offset & ~block_mask) != 0 && !cow_rmw_head) {
	_pad_zeros_head(o, &bl, &offset, &length, block_size);
      }
      if (((offset + length) & ~block_mask) != 0 && !cow_rmw_tail) {
	_pad_zeros_tail(o, &bl, offset, &length, block_size);
      }
      if ((offset & ~block_mask) == 0 && (length & ~block_mask) == 0) {
	uint64_t x_off = offset - bp->first;
	dout(20) << __func__ << " write " << offset << "~" << length
		 << " x_off " << x_off << dendl;
	bdev->aio_write(bp->second.offset + x_off, bl, &txc->ioc, buffered);
	bp->second.clear_flag(bluestore_extent_t::FLAG_UNWRITTEN);
	bp->second.clear_flag(bluestore_extent_t::FLAG_COW_HEAD);
	bp->second.clear_flag(bluestore_extent_t::FLAG_COW_TAIL);
	++bp;
	continue;
      }
    }

    // WAL.
    r = _do_write_overlays(txc, c, o, bp->first, bp->second.length);
    if (r < 0)
      goto out;
    assert(bp->first <= offset);
    assert(offset + length <= bp->first + bp->second.length);
    bluestore_wal_op_t *op = _get_wal_op(txc, o);
    op->op = bluestore_wal_op_t::OP_WRITE;
    if (offset == orig_offset && cow_rmw_head) {
      op->src_rmw_head = cow_rmw_head;
      dout(20) << __func__ << " src_rmw_head " << op->src_rmw_head << dendl;
    }
    if (offset + length == orig_offset + orig_length && cow_rmw_tail) {
      op->src_rmw_tail = cow_rmw_tail;
      dout(20) << __func__ << " src_rmw_tail " << op->src_rmw_tail << dendl;
    } else if (((offset + length) & ~block_mask) &&
	       offset + length > o->onode.size) {
      dout(20) << __func__ << " past eof, padding out tail block" << dendl;
      _pad_zeros_tail(o, &bl, offset, &length, block_size);
    }
    bp->second.clear_flag(bluestore_extent_t::FLAG_COW_HEAD);
    bp->second.clear_flag(bluestore_extent_t::FLAG_COW_TAIL);
    bp->second.clear_flag(bluestore_extent_t::FLAG_UNWRITTEN);
    op->extent.offset = bp->second.offset + offset - bp->first;
    op->extent.length = length;
    op->data = bl;
    if (offset + length - bp->first > bp->second.length) {
      op->extent.length = offset + length - bp->first;
    }
    dout(20) << __func__ << " wal write "
	     << offset << "~" << length << " to " << op->extent
	     << dendl;
    ++bp;
    continue;
  }
  r = 0;

  if (orig_offset + orig_length > o->onode.size) {
    dout(20) << __func__ << " extending size to " << orig_offset + orig_length
	     << dendl;
    o->onode.size = orig_offset + orig_length;
  }

  // make sure we didn't leave unwritten extents behind
  for (map<uint64_t,bluestore_extent_t>::iterator p = o->onode.block_map.begin();
       p != o->onode.block_map.end();
       ++p) {
    if (p->second.has_flag(bluestore_extent_t::FLAG_UNWRITTEN)) {
      derr << __func__ << " left behind an unwritten extent, out of sync with "
	   << "_do_allocate" << dendl;
      _dump_onode(o);
      assert(0 == "leaked unwritten extent");
    }
    if (p->second.has_flag(bluestore_extent_t::FLAG_COW_HEAD) ||
	p->second.has_flag(bluestore_extent_t::FLAG_COW_TAIL)) {
      derr << __func__ << " left behind a COW extent, out of sync with "
	   << "_do_allocate" << dendl;
      _dump_onode(o);
      assert(0 == "leaked cow extent");
    }
  }

 out:
  return r;
}

int BlueStore::_write(TransContext *txc,
		     CollectionRef& c,
		     const ghobject_t& oid,
		     uint64_t offset, size_t length,
		     bufferlist& bl,
		     uint32_t fadvise_flags)
{
  dout(15) << __func__ << " " << c->cid << " " << oid
	   << " " << offset << "~" << length
	   << dendl;
  RWLock::WLocker l(c->lock);
  OnodeRef o = c->get_onode(oid, true);
  _assign_nid(txc, o);
  int r = _do_write(txc, c, o, offset, length, bl, fadvise_flags);
  txc->write_onode(o);

  dout(10) << __func__ << " " << c->cid << " " << oid
	   << " " << offset << "~" << length
	   << " = " << r << dendl;
  return r;
}

int BlueStore::_do_write_zero(
  TransContext *txc,
  CollectionRef& c,
  OnodeRef o,
  uint64_t offset,
  uint64_t length)
{
  bufferptr z(length);
  z.zero();
  bufferlist zl;
  zl.push_back(z);
  return _do_write(txc, c, o, offset, length, zl, 0);
}

int BlueStore::_zero(TransContext *txc,
		    CollectionRef& c,
		    const ghobject_t& oid,
		    uint64_t offset, size_t length)
{
  dout(15) << __func__ << " " << c->cid << " " << oid
	   << " " << offset << "~" << length
	   << dendl;
  int r = 0;

  RWLock::WLocker l(c->lock);
  EnodeRef enode;
  OnodeRef o = c->get_onode(oid, true);
  _dump_onode(o);
  _assign_nid(txc, o);

  // overlay
  _do_overlay_trim(txc, o, offset, length);

  uint64_t block_size = bdev->get_block_size();
  map<uint64_t,bluestore_extent_t>::iterator bp = o->onode.seek_extent(offset);

  // zero tail of previous existing extent?
  // (this happens if the old eof was partway through a previous extent,
  // and we implicitly zero the rest of it by writing to a larger offset.)
  if (offset > o->onode.size) {
    uint64_t end = ROUND_UP_TO(o->onode.size, block_size);
    map<uint64_t, bluestore_extent_t>::iterator pp = o->onode.find_extent(end);
    if (offset > end &&
	pp != o->onode.block_map.end()) {
      uint64_t x_off = end - pp->first;
      uint64_t x_len = pp->second.length - x_off;
      dout(10) << __func__ << " zero tail " << x_off << "~" << x_len
	       << " of prior extent " << pp->first << ": " << pp->second
	       << dendl;
      bdev->aio_zero(pp->second.offset + x_off, x_len, &txc->ioc);
    }
  }

  while (bp != o->onode.block_map.end()) {
    if (bp->first >= offset + length)
      break;

    if (offset <= bp->first &&
	(offset + length >= bp->first + bp->second.length ||
	 offset >= o->onode.size)) {
      // remove fragment
      dout(20) << __func__ << " dealloc " << bp->first << ": "
	       << bp->second << dendl;
      _txc_release(
	txc, c, enode, oid.hobj.get_hash(),
	bp->second.offset, bp->second.length,
	bp->second.has_flag(bluestore_extent_t::FLAG_SHARED));
      o->onode.block_map.erase(bp++);
      continue;
    }

    // start,end are offsets in the extent
    uint64_t x_off = 0;
    if (offset > bp->first) {
      x_off = offset - bp->first;
    }
    uint64_t x_len = MIN(offset + length - bp->first,
			 bp->second.length) - x_off;

    if (bp->second.has_flag(bluestore_extent_t::FLAG_SHARED)) {
      uint64_t end = bp->first + x_off + x_len;
      _do_write_zero(txc, c, o, bp->first + x_off, x_len);
      // we probably invalidated bp.  move past the extent we just
      // reallocated.
      bp = o->onode.seek_extent(end - 1);
    } else {
      // WAL
      bluestore_wal_op_t *op = _get_wal_op(txc, o);
      op->op = bluestore_wal_op_t::OP_ZERO;
      op->extent.offset = bp->second.offset + x_off;
      op->extent.length = x_len;
      dout(20) << __func__ << "  wal zero " << x_off << "~" << x_len
	       << " " << op->extent << dendl;
    }
    ++bp;
  }

  if (offset + length > o->onode.size) {
    o->onode.size = offset + length;
    dout(20) << __func__ << " extending size to " << offset + length
	     << dendl;
  }
  txc->write_onode(o);

  dout(10) << __func__ << " " << c->cid << " " << oid
	   << " " << offset << "~" << length
	   << " = " << r << dendl;
  return r;
}

int BlueStore::_do_truncate(
  TransContext *txc, CollectionRef& c, OnodeRef o, uint64_t offset)
{
  uint64_t block_size = bdev->get_block_size();
  uint64_t min_alloc_size = g_conf->bluestore_min_alloc_size;
  uint64_t alloc_end = ROUND_UP_TO(offset, min_alloc_size);
  EnodeRef enode;

  // ensure any wal IO has completed before we truncate off any extents
  // they may touch.
  o->flush();

  // trim down cached tail
  if (o->tail_bl.length()) {
    // we could adjust this if we truncate down within the same
    // block...
    dout(20) << __func__ << " clear cached tail" << dendl;
    o->clear_tail();
  }

  // trim down fragments
  map<uint64_t,bluestore_extent_t>::iterator bp = o->onode.block_map.end();
  if (bp != o->onode.block_map.begin())
    --bp;
  while (bp != o->onode.block_map.end()) {
    if (bp->first + bp->second.length <= alloc_end) {
      break;
    }
    if (bp->first >= alloc_end) {
      dout(20) << __func__ << " dealloc " << bp->first << ": "
	       << bp->second << dendl;
      _txc_release(
	txc, c, enode, o->oid.hobj.get_hash(),
	bp->second.offset, bp->second.length,
	bp->second.has_flag(bluestore_extent_t::FLAG_SHARED));
      if (bp != o->onode.block_map.begin()) {
	o->onode.block_map.erase(bp--);
	continue;
      } else {
	o->onode.block_map.erase(bp);
	break;
      }
    } else {
      assert(bp->first + bp->second.length > alloc_end);
      assert(bp->first < alloc_end);
      uint64_t newlen = alloc_end - bp->first;
      assert(newlen % min_alloc_size == 0);
      dout(20) << __func__ << " trunc " << bp->first << ": " << bp->second
	       << " to " << newlen << dendl;
      _txc_release(
	txc, c, enode, o->oid.hobj.get_hash(),
	bp->second.offset + newlen, bp->second.length - newlen,
	bp->second.has_flag(bluestore_extent_t::FLAG_SHARED));
      bp->second.length = newlen;
      break;
    }
  }

  // adjust size now, in case we need to call _do_write_zero below.
  uint64_t old_size = o->onode.size;
  o->onode.size = offset;

  // zero extent if trimming up?
  if (offset > old_size) {
    map<uint64_t,bluestore_extent_t>::iterator bp = o->onode.block_map.end();
    if (bp != o->onode.block_map.begin())
      --bp;
    uint64_t x_end = bp->first + bp->second.length;
    if (bp != o->onode.block_map.end() &&
	x_end > old_size) {
      // we need to zero from old_size to (end of extent or offset)
      assert(offset > bp->first);    // else we would have trimmed it above
      assert(old_size > bp->first);  // we do no preallocation (yet)
      uint64_t x_off = old_size - bp->first;
      uint64_t x_len = MIN(ROUND_UP_TO(offset, block_size), x_end) - old_size;
      if (bp->second.has_flag(bluestore_extent_t::FLAG_SHARED)) {
	_do_write_zero(txc, c, o, old_size, x_len);
	o->onode.size = offset; // we (maybe) just wrote past eof; reset size
      } else {
	bluestore_wal_op_t *op = _get_wal_op(txc, o);
	op->op = bluestore_wal_op_t::OP_ZERO;
	op->extent.offset = bp->second.offset + x_off;
	op->extent.length = x_len;
	dout(20) << __func__ << "  wal zero " << x_off << "~" << x_len
		 << " " << op->extent << dendl;
      }
    }
  } else if (offset < old_size &&
	     offset % block_size != 0) {
    // zero trailing block?
    map<uint64_t,bluestore_extent_t>::iterator bp = o->onode.find_extent(offset);
    if (bp != o->onode.block_map.end()) {
      uint64_t z_len = block_size - offset % block_size;
      if (bp->second.has_flag(bluestore_extent_t::FLAG_SHARED)) {
	_do_write_zero(txc, c, o, offset, z_len);
	o->onode.size = offset; // we just wrote past eof; reset size
      } else {
	bluestore_wal_op_t *op = _get_wal_op(txc, o);
	op->op = bluestore_wal_op_t::OP_ZERO;
	op->extent.offset = bp->second.offset + offset - bp->first;
	op->extent.length = block_size - offset % block_size;
	dout(20) << __func__ << " wal zero tail " << offset << "~" << z_len
		 << " at " << op->extent << dendl;
      }
    }
  }

  // trim down overlays
  map<uint64_t,bluestore_overlay_t>::iterator op = o->onode.overlay_map.end();
  if (op != o->onode.overlay_map.begin())
    --op;
  while (op != o->onode.overlay_map.end()) {
    if (op->first + op->second.length <= offset) {
      break;
    }
    if (op->first >= offset) {
      if (o->onode.put_overlay_ref(op->second.key)) {
	dout(20) << __func__ << " rm overlay " << op->first << " "
		 << op->second << dendl;
	string key;
	get_overlay_key(o->onode.nid, op->second.key, &key);
	txc->t->rmkey(PREFIX_OVERLAY, key);
      } else {
	dout(20) << __func__ << " rm overlay " << op->first << " "
		 << op->second << " (put ref)" << dendl;
      }
      if (op != o->onode.overlay_map.begin()) {
	o->onode.overlay_map.erase(op--);
	continue;
      } else {
	o->onode.overlay_map.erase(op);
	break;
      }
    } else {
      assert(op->first + op->second.length > offset);
      assert(op->first < offset);
      uint64_t newlen = offset - op->first;
      dout(20) << __func__ << " truncate overlay " << op->first << " "
	       << op->second << " to " << newlen << dendl;
      bluestore_overlay_t& ov = op->second;
      ov.length = newlen;
      break;
    }
  }

  txc->write_onode(o);
  return 0;
}

int BlueStore::_truncate(TransContext *txc,
			CollectionRef& c,
			const ghobject_t& oid,
			uint64_t offset)
{
  dout(15) << __func__ << " " << c->cid << " " << oid
	   << " " << offset
	   << dendl;
  int r = 0;

  RWLock::WLocker l(c->lock);
  OnodeRef o = c->get_onode(oid, false);
  if (!o || !o->exists) {
    r = -ENOENT;
    goto out;
  }
  r = _do_truncate(txc, c, o, offset);

 out:
  dout(10) << __func__ << " " << c->cid << " " << oid
	   << " " << offset
	   << " = " << r << dendl;
  return r;
}

int BlueStore::_do_remove(
  TransContext *txc,
  CollectionRef& c,
  OnodeRef o)
{
  _do_truncate(txc, c, o, 0);
  if (o->onode.omap_head) {
    _do_omap_clear(txc, o->onode.omap_head);
  }
  o->exists = false;
  o->onode = bluestore_onode_t();
  txc->onodes.erase(o);
  txc->t->rmkey(PREFIX_OBJ, o->key);
  return 0;
}

int BlueStore::_remove(TransContext *txc,
		      CollectionRef& c,
		      const ghobject_t& oid)
{
  dout(15) << __func__ << " " << c->cid << " " << oid << dendl;
  int r;
  RWLock::WLocker l(c->lock);
  OnodeRef o = c->get_onode(oid, false);
  if (!o || !o->exists) {
    r = -ENOENT;
    goto out;
  }
  r = _do_remove(txc, c, o);

 out:
  dout(10) << __func__ << " " << c->cid << " " << oid << " = " << r << dendl;
  return r;
}

int BlueStore::_setattr(TransContext *txc,
		       CollectionRef& c,
		       const ghobject_t& oid,
		       const string& name,
		       bufferptr& val)
{
  dout(15) << __func__ << " " << c->cid << " " << oid
	   << " " << name << " (" << val.length() << " bytes)"
	   << dendl;
  int r = 0;

  RWLock::WLocker l(c->lock);
  OnodeRef o = c->get_onode(oid, false);
  if (!o || !o->exists) {
    r = -ENOENT;
    goto out;
  }
  o->onode.attrs[name] = val;
  txc->write_onode(o);
  r = 0;

 out:
  dout(10) << __func__ << " " << c->cid << " " << oid
	   << " " << name << " (" << val.length() << " bytes)"
	   << " = " << r << dendl;
  return r;
}

int BlueStore::_setattrs(TransContext *txc,
			CollectionRef& c,
			const ghobject_t& oid,
			const map<string,bufferptr>& aset)
{
  dout(15) << __func__ << " " << c->cid << " " << oid
	   << " " << aset.size() << " keys"
	   << dendl;
  int r = 0;

  RWLock::WLocker l(c->lock);
  OnodeRef o = c->get_onode(oid, false);
  if (!o || !o->exists) {
    r = -ENOENT;
    goto out;
  }
  for (map<string,bufferptr>::const_iterator p = aset.begin();
       p != aset.end(); ++p) {
    if (p->second.is_partial())
      o->onode.attrs[p->first] = bufferptr(p->second.c_str(), p->second.length());
    else
      o->onode.attrs[p->first] = p->second;
  }
  txc->write_onode(o);
  r = 0;

 out:
  dout(10) << __func__ << " " << c->cid << " " << oid
	   << " " << aset.size() << " keys"
	   << " = " << r << dendl;
  return r;
}


int BlueStore::_rmattr(TransContext *txc,
		      CollectionRef& c,
		      const ghobject_t& oid,
		      const string& name)
{
  dout(15) << __func__ << " " << c->cid << " " << oid
	   << " " << name << dendl;
  int r = 0;

  RWLock::WLocker l(c->lock);
  OnodeRef o = c->get_onode(oid, false);
  if (!o || !o->exists) {
    r = -ENOENT;
    goto out;
  }
  o->onode.attrs.erase(name);
  txc->write_onode(o);
  r = 0;

 out:
  dout(10) << __func__ << " " << c->cid << " " << oid
	   << " " << name << " = " << r << dendl;
  return r;
}

int BlueStore::_rmattrs(TransContext *txc,
		       CollectionRef& c,
		       const ghobject_t& oid)
{
  dout(15) << __func__ << " " << c->cid << " " << oid << dendl;
  int r = 0;

  RWLock::WLocker l(c->lock);
  OnodeRef o = c->get_onode(oid, false);
  if (!o || !o->exists) {
    r = -ENOENT;
    goto out;
  }
  o->onode.attrs.clear();
  txc->write_onode(o);
  r = 0;

 out:
  dout(10) << __func__ << " " << c->cid << " " << oid << " = " << r << dendl;
  return r;
}

void BlueStore::_do_omap_clear(TransContext *txc, uint64_t id)
{
  KeyValueDB::Iterator it = db->get_iterator(PREFIX_OMAP);
  string prefix, tail;
  get_omap_header(id, &prefix);
  get_omap_tail(id, &tail);
  it->lower_bound(prefix);
  while (it->valid()) {
    if (it->key() >= tail) {
      dout(30) << __func__ << "  stop at " << tail << dendl;
      break;
    }
    txc->t->rmkey(PREFIX_OMAP, it->key());
    dout(30) << __func__ << "  rm " << pretty_binary_string(it->key()) << dendl;
    it->next();
  }
}

int BlueStore::_omap_clear(TransContext *txc,
			  CollectionRef& c,
			  const ghobject_t& oid)
{
  dout(15) << __func__ << " " << c->cid << " " << oid << dendl;
  int r = 0;

  RWLock::WLocker l(c->lock);
  OnodeRef o = c->get_onode(oid, false);
  if (!o || !o->exists) {
    r = -ENOENT;
    goto out;
  }
  if (o->onode.omap_head != 0) {
    _do_omap_clear(txc, o->onode.omap_head);
  }
  r = 0;

 out:
  dout(10) << __func__ << " " << c->cid << " " << oid << " = " << r << dendl;
  return r;
}

int BlueStore::_omap_setkeys(TransContext *txc,
			    CollectionRef& c,
			    const ghobject_t& oid,
			    bufferlist &bl)
{
  dout(15) << __func__ << " " << c->cid << " " << oid << dendl;
  int r = 0;
  bufferlist::iterator p = bl.begin();
  __u32 num;

  RWLock::WLocker l(c->lock);
  OnodeRef o = c->get_onode(oid, false);
  if (!o || !o->exists) {
    r = -ENOENT;
    goto out;
  }
  if (!o->onode.omap_head) {
    o->onode.omap_head = o->onode.nid;
    txc->write_onode(o);
  }
  ::decode(num, p);
  while (num--) {
    string key;
    bufferlist value;
    ::decode(key, p);
    ::decode(value, p);
    string final_key;
    get_omap_key(o->onode.omap_head, key, &final_key);
    dout(30) << __func__ << "  " << pretty_binary_string(final_key)
	     << " <- " << key << dendl;
    txc->t->set(PREFIX_OMAP, final_key, value);
  }
  r = 0;

 out:
  dout(10) << __func__ << " " << c->cid << " " << oid << " = " << r << dendl;
  return r;
}

int BlueStore::_omap_setheader(TransContext *txc,
			      CollectionRef& c,
			      const ghobject_t& oid,
			      bufferlist& bl)
{
  dout(15) << __func__ << " " << c->cid << " " << oid << dendl;
  int r = 0;

  RWLock::WLocker l(c->lock);
  OnodeRef o = c->get_onode(oid, false);
  string key;
  if (!o || !o->exists) {
    r = -ENOENT;
    goto out;
  }
  if (!o->onode.omap_head) {
    o->onode.omap_head = o->onode.nid;
    txc->write_onode(o);
  }
  get_omap_header(o->onode.omap_head, &key);
  txc->t->set(PREFIX_OMAP, key, bl);
  r = 0;

 out:
  dout(10) << __func__ << " " << c->cid << " " << oid << " = " << r << dendl;
  return r;
}

int BlueStore::_omap_rmkeys(TransContext *txc,
			   CollectionRef& c,
			   const ghobject_t& oid,
			   bufferlist& bl)
{
  dout(15) << __func__ << " " << c->cid << " " << oid << dendl;
  int r = 0;
  bufferlist::iterator p = bl.begin();
  __u32 num;

  RWLock::WLocker l(c->lock);
  OnodeRef o = c->get_onode(oid, false);
  if (!o || !o->exists) {
    r = -ENOENT;
    goto out;
  }
  if (!o->onode.omap_head) {
    r = 0;
    goto out;
  }
  ::decode(num, p);
  while (num--) {
    string key;
    ::decode(key, p);
    string final_key;
    get_omap_key(o->onode.omap_head, key, &final_key);
    dout(30) << __func__ << "  rm " << pretty_binary_string(final_key)
	     << " <- " << key << dendl;
    txc->t->rmkey(PREFIX_OMAP, final_key);
  }
  r = 0;

 out:
  dout(10) << __func__ << " " << c->cid << " " << oid << " = " << r << dendl;
  return r;
}

int BlueStore::_omap_rmkey_range(TransContext *txc,
				CollectionRef& c,
				const ghobject_t& oid,
				const string& first, const string& last)
{
  dout(15) << __func__ << " " << c->cid << " " << oid << dendl;
  int r = 0;
  KeyValueDB::Iterator it;
  string key_first, key_last;

  RWLock::WLocker l(c->lock);
  OnodeRef o = c->get_onode(oid, false);
  if (!o || !o->exists) {
    r = -ENOENT;
    goto out;
  }
  if (!o->onode.omap_head) {
    r = 0;
    goto out;
  }
  it = db->get_iterator(PREFIX_OMAP);
  get_omap_key(o->onode.omap_head, first, &key_first);
  get_omap_key(o->onode.omap_head, last, &key_last);
  it->lower_bound(key_first);
  while (it->valid()) {
    if (it->key() >= key_last) {
      dout(30) << __func__ << "  stop at " << pretty_binary_string(key_last)
	       << dendl;
      break;
    }
    txc->t->rmkey(PREFIX_OMAP, it->key());
    dout(30) << __func__ << "  rm " << pretty_binary_string(it->key()) << dendl;
    it->next();
  }
  r = 0;

 out:
  dout(10) << __func__ << " " << c->cid << " " << oid << " = " << r << dendl;
  return r;
}

int BlueStore::_setallochint(TransContext *txc,
			    CollectionRef& c,
			    const ghobject_t& oid,
			    uint64_t expected_object_size,
			    uint64_t expected_write_size)
{
  dout(15) << __func__ << " " << c->cid << " " << oid
	   << " object_size " << expected_object_size
	   << " write_size " << expected_write_size
	   << dendl;
  int r = 0;
  RWLock::WLocker l(c->lock);
  OnodeRef o = c->get_onode(oid, false);
  if (!o || !o->exists) {
    r = -ENOENT;
    goto out;
  }

  o->onode.expected_object_size = expected_object_size;
  o->onode.expected_write_size = expected_write_size;
  txc->write_onode(o);

 out:
  dout(10) << __func__ << " " << c->cid << " " << oid
	   << " object_size " << expected_object_size
	   << " write_size " << expected_write_size
	   << " = " << r << dendl;
  return r;
}

int BlueStore::_clone(TransContext *txc,
		     CollectionRef& c,
		     const ghobject_t& old_oid,
		     const ghobject_t& new_oid)
{
  dout(15) << __func__ << " " << c->cid << " " << old_oid << " -> "
	   << new_oid << dendl;
  int r = 0;
  if (old_oid.hobj.get_hash() != new_oid.hobj.get_hash()) {
    derr << __func__ << " mismatched hash on " << old_oid << " and " << new_oid
	 << dendl;
    return -EINVAL;
  }

  RWLock::WLocker l(c->lock);
  bufferlist bl;
  OnodeRef newo;
  OnodeRef oldo = c->get_onode(old_oid, false);
  if (!oldo || !oldo->exists) {
    r = -ENOENT;
    goto out;
  }
  newo = c->get_onode(new_oid, true);
  assert(newo);
  newo->exists = true;
  _assign_nid(txc, newo);

  // data
  oldo->flush();

  r = _do_truncate(txc, c, newo, 0);
  if (r < 0)
    goto out;

  if (g_conf->bluestore_clone_cow) {
    EnodeRef e = c->get_enode(newo->oid.hobj.get_hash());
    bool marked = false;
    for (auto& p : oldo->onode.block_map) {
      if (p.second.has_flag(bluestore_extent_t::FLAG_SHARED)) {
	e->ref_map.get(p.second.offset, p.second.length);
      } else {
	p.second.set_flag(bluestore_extent_t::FLAG_SHARED);
	e->ref_map.add(p.second.offset, p.second.length, 2);
	marked = true;
      }
    }
    dout(20) << __func__ << " hash " << e->hash << " ref_map now "
	     << e->ref_map << dendl;
    newo->onode.block_map = oldo->onode.block_map;
    newo->onode.size = oldo->onode.size;
    dout(20) << __func__ << " block_map " << newo->onode.block_map << dendl;
    txc->write_enode(e);
    if (marked)
      txc->write_onode(oldo);
  } else {
    // read + write
    r = _do_read(oldo, 0, oldo->onode.size, bl, 0);
    if (r < 0)
      goto out;

    r = _do_write(txc, c, newo, 0, oldo->onode.size, bl, 0);
  }

  // attrs
  newo->onode.attrs = oldo->onode.attrs;

  // clone omap
  if (newo->onode.omap_head) {
    dout(20) << __func__ << " clearing old omap data" << dendl;
    _do_omap_clear(txc, newo->onode.omap_head);
  }
  if (oldo->onode.omap_head) {
    dout(20) << __func__ << " copying omap data" << dendl;
    if (!newo->onode.omap_head) {
      newo->onode.omap_head = newo->onode.nid;
    }
    KeyValueDB::Iterator it = db->get_iterator(PREFIX_OMAP);
    string head, tail;
    get_omap_header(oldo->onode.omap_head, &head);
    get_omap_tail(oldo->onode.omap_head, &tail);
    it->lower_bound(head);
    while (it->valid()) {
      string key;
      if (it->key() >= tail) {
	dout(30) << __func__ << "  reached tail" << dendl;
	break;
      } else {
	dout(30) << __func__ << "  got header/data "
		 << pretty_binary_string(it->key()) << dendl;
	assert(it->key() < tail);
	rewrite_omap_key(newo->onode.omap_head, it->key(), &key);
	txc->t->set(PREFIX_OMAP, key, it->value());
      }
      it->next();
    }
  }

  txc->write_onode(newo);

  r = 0;

 out:
  dout(10) << __func__ << " " << c->cid << " " << old_oid << " -> "
	   << new_oid << " = " << r << dendl;
  return r;
}

int BlueStore::_clone_range(TransContext *txc,
			   CollectionRef& c,
			   const ghobject_t& old_oid,
			   const ghobject_t& new_oid,
			   uint64_t srcoff, uint64_t length, uint64_t dstoff)
{
  dout(15) << __func__ << " " << c->cid << " " << old_oid << " -> "
	   << new_oid << " from " << srcoff << "~" << length
	   << " to offset " << dstoff << dendl;
  int r = 0;

  RWLock::WLocker l(c->lock);
  bufferlist bl;
  OnodeRef newo;
  OnodeRef oldo = c->get_onode(old_oid, false);
  if (!oldo || !oldo->exists) {
    r = -ENOENT;
    goto out;
  }
  newo = c->get_onode(new_oid, true);
  assert(newo);
  newo->exists = true;

  r = _do_read(oldo, srcoff, length, bl, 0);
  if (r < 0)
    goto out;

  r = _do_write(txc, c, newo, dstoff, bl.length(), bl, 0);

  txc->write_onode(newo);

  r = 0;

 out:
  dout(10) << __func__ << " " << c->cid << " " << old_oid << " -> "
	   << new_oid << " from " << srcoff << "~" << length
	   << " to offset " << dstoff
	   << " = " << r << dendl;
  return r;
}

int BlueStore::_rename(TransContext *txc,
		      CollectionRef& c,
		      const ghobject_t& old_oid,
		      const ghobject_t& new_oid)
{
  dout(15) << __func__ << " " << c->cid << " " << old_oid << " -> "
	   << new_oid << dendl;
  int r;

  RWLock::WLocker l(c->lock);
  bufferlist bl;
  string old_key, new_key;
  OnodeRef newo;
  OnodeRef oldo = c->get_onode(old_oid, false);
  if (!oldo || !oldo->exists) {
    r = -ENOENT;
    goto out;
  }

  newo = c->get_onode(new_oid, false);
  if (newo && newo->exists) {
    // destination object already exists, remove it first
    r = _do_remove(txc, c, newo);
    if (r < 0)
      goto out;
  }

  txc->t->rmkey(PREFIX_OBJ, oldo->key);
  txc->write_onode(oldo);
  c->onode_map.rename(old_oid, new_oid);  // this adjusts oldo->{oid,key}
  r = 0;

 out:
  dout(10) << __func__ << " " << c->cid << " " << old_oid << " -> "
	   << new_oid << " = " << r << dendl;
  return r;
}

// collections

int BlueStore::_create_collection(
  TransContext *txc,
  coll_t cid,
  unsigned bits,
  CollectionRef *c)
{
  dout(15) << __func__ << " " << cid << " bits " << bits << dendl;
  int r;
  bufferlist bl;

  {
    RWLock::WLocker l(coll_lock);
    if (*c) {
      r = -EEXIST;
      goto out;
    }
    c->reset(new Collection(this, cid));
    (*c)->cnode.bits = bits;
    coll_map[cid] = *c;
  }
  ::encode((*c)->cnode, bl);
  txc->t->set(PREFIX_COLL, stringify(cid), bl);
  r = 0;

 out:
  dout(10) << __func__ << " " << cid << " bits " << bits << " = " << r << dendl;
  return r;
}

int BlueStore::_remove_collection(TransContext *txc, coll_t cid,
				  CollectionRef *c)
{
  dout(15) << __func__ << " " << cid << dendl;
  int r;

  {
    RWLock::WLocker l(coll_lock);
    if (!*c) {
      r = -ENOENT;
      goto out;
    }
    assert((*c)->exists);
    pair<ghobject_t,OnodeRef> next;
    while ((*c)->onode_map.get_next(next.first, &next)) {
      if (next.second->exists) {
	r = -ENOTEMPTY;
	goto out;
      }
    }
    coll_map.erase(cid);
    txc->removed_collections.push_back(*c);
    (*c)->exists = false;
    c->reset();
  }
  txc->t->rmkey(PREFIX_COLL, stringify(cid));
  r = 0;

 out:
  dout(10) << __func__ << " " << cid << " = " << r << dendl;
  return r;
}

int BlueStore::_split_collection(TransContext *txc,
				CollectionRef& c,
				CollectionRef& d,
				unsigned bits, int rem)
{
  dout(15) << __func__ << " " << c->cid << " to " << d->cid << " "
	   << " bits " << bits << dendl;
  int r;
  RWLock::WLocker l(c->lock);
  RWLock::WLocker l2(d->lock);
  c->onode_map.clear();
  d->onode_map.clear();
  c->cnode.bits = bits;
  assert(d->cnode.bits == bits);
  r = 0;

  bufferlist bl;
  ::encode(c->cnode, bl);
  txc->t->set(PREFIX_COLL, stringify(c->cid), bl);

  dout(10) << __func__ << " " << c->cid << " to " << d->cid << " "
	   << " bits " << bits << " = " << r << dendl;
  return r;
}

// ===========================================<|MERGE_RESOLUTION|>--- conflicted
+++ resolved
@@ -751,11 +751,7 @@
     fsid_fd(-1),
     mounted(false),
     coll_lock("BlueStore::coll_lock"),
-<<<<<<< HEAD
-=======
-    nid_lock("BlueStore::nid_lock"),
     nid_last(0),
->>>>>>> 579fbc8d
     nid_max(0),
     throttle_ops(cct, "bluestore_max_ops", cct->_conf->bluestore_max_ops),
     throttle_bytes(cct, "bluestore_max_bytes", cct->_conf->bluestore_max_bytes),
