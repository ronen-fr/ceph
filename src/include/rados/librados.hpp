#ifndef __LIBRADOS_HPP
#define __LIBRADOS_HPP

#include <stdbool.h>
#include <string>
#include <list>
#include <map>
#include <set>
#include <tr1/memory>
#include <vector>
#include <utility>
#include "buffer.h"

#include "librados.h"
#include "rados_types.hpp"

namespace librados
{
  using ceph::bufferlist;

  class AioCompletionImpl;
  class IoCtx;
  class IoCtxImpl;
  class ObjectOperationImpl;
  class ObjListCtx;
  class PoolAsyncCompletionImpl;
  class RadosClient;

  typedef void *list_ctx_t;
  typedef uint64_t auid_t;
  typedef void *config_t;

  struct cluster_stat_t {
    uint64_t kb, kb_used, kb_avail;
    uint64_t num_objects;
  };

  struct pool_stat_t {
    uint64_t num_bytes;    // in bytes
    uint64_t num_kb;       // in KB
    uint64_t num_objects;
    uint64_t num_object_clones;
    uint64_t num_object_copies;  // num_objects * num_replicas
    uint64_t num_objects_missing_on_primary;
    uint64_t num_objects_unfound;
    uint64_t num_objects_degraded;
    uint64_t num_rd, num_rd_kb, num_wr, num_wr_kb;
  };

  typedef struct {
    std::string client;
    std::string cookie;
    std::string address;
  } locker_t;

  typedef std::map<std::string, pool_stat_t> stats_map;

  typedef void *completion_t;
  typedef void (*callback_t)(completion_t cb, void *arg);

  class ObjectIterator : public std::iterator <std::forward_iterator_tag, std::string> {
  public:
    static const ObjectIterator __EndObjectIterator;
    ObjectIterator() {}
    ObjectIterator(ObjListCtx *ctx_);
    ~ObjectIterator();
    bool operator==(const ObjectIterator& rhs) const;
    bool operator!=(const ObjectIterator& rhs) const;
    const std::pair<std::string, std::string>& operator*() const;
    const std::pair<std::string, std::string>* operator->() const;
    ObjectIterator &operator++(); // Preincrement
    ObjectIterator operator++(int); // Postincrement
    friend class IoCtx;
  private:
    void get_next();
    std::tr1::shared_ptr < ObjListCtx > ctx;
    std::pair<std::string, std::string> cur_obj;
  };

  class WatchCtx {
  public:
    virtual ~WatchCtx();
    virtual void notify(uint8_t opcode, uint64_t ver, bufferlist& bl) = 0;
  };

  struct AioCompletion {
    AioCompletion(AioCompletionImpl *pc_) : pc(pc_) {}
    int set_complete_callback(void *cb_arg, callback_t cb);
    int set_safe_callback(void *cb_arg, callback_t cb);
    int wait_for_complete();
    int wait_for_safe();
    int wait_for_complete_and_cb();
    int wait_for_safe_and_cb();
    bool is_complete();
    bool is_safe();
    bool is_complete_and_cb();
    bool is_safe_and_cb();
    int get_return_value();
    int get_version();
    void release();
    AioCompletionImpl *pc;
  };

  struct PoolAsyncCompletion {
    PoolAsyncCompletion(PoolAsyncCompletionImpl *pc_) : pc(pc_) {}
    int set_callback(void *cb_arg, callback_t cb);
    int wait();
    bool is_complete();
    int get_return_value();
    void release();
    PoolAsyncCompletionImpl *pc;
  };

  /**
   * These are per-op flags which may be different among
   * ops added to an ObjectOperation.
   */
  enum ObjectOperationFlags {
    OP_EXCL =   1,
    OP_FAILOK = 2,
  };

<<<<<<< HEAD

  class ObjectOperationCompletion {
  public:
    virtual ~ObjectOperationCompletion() {}
    virtual void handle_completion(int r, bufferlist& outbl) = 0;
=======
  /**
   * These flags apply to the ObjectOperation as a whole.
   *
   * BALANCE_READS and LOCALIZE_READS should only be used
   * when reading from data you're certain won't change,
   * like a snapshot, or where eventual consistency is ok.
   */
  enum ObjectOperationGlobalFlags {
    OPERATION_NOFLAG         = 0,
    OPERATION_BALANCE_READS  = 1,
    OPERATION_LOCALIZE_READS = 2,
>>>>>>> 4fb782c3
  };

  /*
   * ObjectOperation : compound object operation
   * Batch multiple object operations into a single request, to be applied
   * atomically.
   */
  class ObjectOperation
  {
  public:
    ObjectOperation();
    virtual ~ObjectOperation();

    size_t size();
    void set_op_flags(ObjectOperationFlags flags);

    void cmpxattr(const char *name, uint8_t op, const bufferlist& val);
    void cmpxattr(const char *name, uint8_t op, uint64_t v);
    void src_cmpxattr(const std::string& src_oid,
		      const char *name, int op, const bufferlist& val);
    void src_cmpxattr(const std::string& src_oid,
		      const char *name, int op, uint64_t v);
    void exec(const char *cls, const char *method, bufferlist& inbl);
    void exec(const char *cls, const char *method, bufferlist& inbl, bufferlist *obl, int *prval);
    void exec(const char *cls, const char *method, bufferlist& inbl, ObjectOperationCompletion *completion);
    /**
     * Guard operation with a check that object version == ver
     *
     * @param ver [in] version to check
     */
    void assert_version(uint64_t ver);

    /**
     * Guard operatation with a check that the object already exists
     */
    void assert_exists();

    /**
     * get key/value pairs for specified keys
     *
     * @param assertions [in] comparison assertions
     * @param prval [out] place error code in prval upon completion
     *
     * assertions has the form of mappings from keys to (comparison rval, assertion)
     * The assertion field may be CEPH_OSD_CMPXATTR_OP_[GT|LT|EQ].
     *
     * That is, to assert that the value at key 'foo' is greater than 'bar':
     *
     * ObjectReadOperation op;
     * int r;
     * map<string, pair<bufferlist, int> > assertions;
     * bufferlist bar(string('bar'));
     * assertions['foo'] = make_pair(bar, CEPH_OSD_CMP_XATTR_OP_GT);
     * op.omap_cmp(assertions, &r);
     */
    void omap_cmp(
      const std::map<std::string, std::pair<bufferlist, int> > &assertions,
      int *prval);

  protected:
    ObjectOperationImpl *impl;
    ObjectOperation(const ObjectOperation& rhs);
    ObjectOperation& operator=(const ObjectOperation& rhs);
    friend class IoCtx;
    friend class Rados;
  };

  /*
   * ObjectWriteOperation : compound object write operation
   * Batch multiple object operations into a single request, to be applied
   * atomically.
   */
  class ObjectWriteOperation : public ObjectOperation
  {
  protected:
    time_t *pmtime;
  public:
    ObjectWriteOperation() : pmtime(NULL) {}
    ~ObjectWriteOperation() {}

    void mtime(time_t *pt) {
      pmtime = pt;
    }

    void create(bool exclusive);
    void create(bool exclusive, const std::string& category);
    void write(uint64_t off, const bufferlist& bl);
    void write_full(const bufferlist& bl);
    void append(const bufferlist& bl);
    void remove();
    void truncate(uint64_t off);
    void zero(uint64_t off, uint64_t len);
    void rmxattr(const char *name);
    void setxattr(const char *name, const bufferlist& bl);
    void tmap_update(const bufferlist& cmdbl);
    void tmap_put(const bufferlist& bl);
    void clone_range(uint64_t dst_off,
                     const std::string& src_oid, uint64_t src_off,
                     size_t len);
    void selfmanaged_snap_rollback(uint64_t snapid);

    /**
     * set keys and values according to map
     *
     * @param map [in] keys and values to set
     */
    void omap_set(const std::map<std::string, bufferlist> &map);

    /**
     * set header
     *
     * @param bl [in] header to set
     */
    void omap_set_header(const bufferlist &bl);

    /**
     * Clears omap contents
     */
    void omap_clear();

    /**
     * Clears keys in to_rm
     *
     * @param to_rm [in] keys to remove
     */
    void omap_rm_keys(const std::set<std::string> &to_rm);

    friend class IoCtx;
  };

  /*
   * ObjectReadOperation : compound object operation that return value
   * Batch multiple object operations into a single request, to be applied
   * atomically.
   */
  class ObjectReadOperation : public ObjectOperation
  {
  public:
    ObjectReadOperation() {}
    ~ObjectReadOperation() {}

    void stat(uint64_t *psize, time_t *pmtime, int *prval);
    void getxattr(const char *name, bufferlist *pbl, int *prval);
    void getxattrs(std::map<std::string, bufferlist> *pattrs, int *prval);
    void read(size_t off, uint64_t len, bufferlist *pbl, int *prval);
    /**
     * see aio_sparse_read()
     */
    void sparse_read(uint64_t off, uint64_t len, std::map<uint64_t,uint64_t> *m,
                    bufferlist *data_bl, int *prval);
    void tmap_get(bufferlist *pbl, int *prval);

    /**
     * omap_get_vals: keys and values from the object omap
     *
     * Get up to max_return keys and values beginning after start_after
     *
     * @param start_after [in] list no keys smaller than start_after
     * @parem max_return [in] list no more than max_return key/value pairs
     * @param out_vals [out] place returned values in out_vals on completion
     * @param prval [out] place error code in prval upon completion
     */
    void omap_get_vals(
      const std::string &start_after,
      uint64_t max_return,
      std::map<std::string, bufferlist> *out_vals,
      int *prval);

    /**
     * omap_get_vals: keys and values from the object omap
     *
     * Get up to max_return keys and values beginning after start_after
     *
     * @param start_after [in] list keys starting after start_after
     * @param filter_prefix [in] list only keys beginning with filter_prefix
     * @parem max_return [in] list no more than max_return key/value pairs
     * @param out_vals [out] place returned values in out_vals on completion
     * @param prval [out] place error code in prval upon completion
     */
    void omap_get_vals(
      const std::string &start_after,
      const std::string &filter_prefix,
      uint64_t max_return,
      std::map<std::string, bufferlist> *out_vals,
      int *prval);


    /**
     * omap_get_keys: keys from the object omap
     *
     * Get up to max_return keys beginning after start_after
     *
     * @param start_after [in] list keys starting after start_after
     * @parem max_return [in] list no more than max_return keys
     * @param out_keys [out] place returned values in out_keys on completion
     * @param prval [out] place error code in prval upon completion
     */
    void omap_get_keys(const std::string &start_after,
                       uint64_t max_return,
                       std::set<std::string> *out_keys,
                       int *prval);

    /**
     * omap_get_header: get header from object omap
     *
     * @param header [out] place header here upon completion
     * @param prval [out] place error code in prval upon completion
     */
    void omap_get_header(bufferlist *header, int *prval);

    /**
     * get key/value pairs for specified keys
     *
     * @param to_get [in] keys to get
     * @param out_vals [out] place key/value pairs found here on completion
     * @param prval [out] place error code in prval upon completion
     */
    void omap_get_vals_by_keys(const std::set<std::string> &keys,
			       std::map<std::string, bufferlist> *map,
			       int *prval);

    /**
     * list_watchers: Get list watchers of object
     *
     * @param out_watchers [out] place returned values in out_watchers on completion
     * @param prval [out] place error code in prval upon completion
     */
    void list_watchers(std::list<obj_watch_t> *out_watchers, int *prval);

    /**
     * list snapshot clones associated with a logical object
     *
     * This will include a record for each version of the object,
     * include the "HEAD" (which will have a cloneid of SNAP_HEAD).
     * Each clone includes a vector of snap ids for which it is
     * defined to exist.
     *
     * NOTE: this operation must be submitted from an IoCtx with a
     * read snapid of SNAP_DIR for reliable results.
     *
     * @param out_snaps [out] pointer to resulting snap_set_t
     * @param prval [out] place error code in prval upon completion
     */
    void list_snaps(snap_set_t *out_snaps, int *prval);

  };

  /* IoCtx : This is a context in which we can perform I/O.
   * It includes a Pool,
   *
   * Typical use (error checking omitted):
   *
   * IoCtx p;
   * rados.ioctx_create("my_pool", p);
   * p->stat(&stats);
   * ... etc ...
   */
  class IoCtx
  {
  public:
    IoCtx();
    static void from_rados_ioctx_t(rados_ioctx_t p, IoCtx &pool);
    IoCtx(const IoCtx& rhs);
    IoCtx& operator=(const IoCtx& rhs);

    ~IoCtx();

    // Close our pool handle
    void close();

    // deep copy
    void dup(const IoCtx& rhs);

    // set pool auid
    int set_auid(uint64_t auid_);

    // set pool auid
    int set_auid_async(uint64_t auid_, PoolAsyncCompletion *c);

    // get pool auid
    int get_auid(uint64_t *auid_);

    std::string get_pool_name();

    // create an object
    int create(const std::string& oid, bool exclusive);
    int create(const std::string& oid, bool exclusive, const std::string& category);

    int write(const std::string& oid, bufferlist& bl, size_t len, uint64_t off);
    int append(const std::string& oid, bufferlist& bl, size_t len);
    int write_full(const std::string& oid, bufferlist& bl);
    int clone_range(const std::string& dst_oid, uint64_t dst_off,
                   const std::string& src_oid, uint64_t src_off,
                   size_t len);
    int read(const std::string& oid, bufferlist& bl, size_t len, uint64_t off);
    int remove(const std::string& oid);
    int trunc(const std::string& oid, uint64_t size);
    int mapext(const std::string& o, uint64_t off, size_t len, std::map<uint64_t,uint64_t>& m);
    int sparse_read(const std::string& o, std::map<uint64_t,uint64_t>& m, bufferlist& bl, size_t len, uint64_t off);
    int getxattr(const std::string& oid, const char *name, bufferlist& bl);
    int getxattrs(const std::string& oid, std::map<std::string, bufferlist>& attrset);
    int setxattr(const std::string& oid, const char *name, bufferlist& bl);
    int rmxattr(const std::string& oid, const char *name);
    int stat(const std::string& oid, uint64_t *psize, time_t *pmtime);
    int exec(const std::string& oid, const char *cls, const char *method,
	     bufferlist& inbl, bufferlist& outbl);
    int tmap_update(const std::string& oid, bufferlist& cmdbl);
    int tmap_put(const std::string& oid, bufferlist& bl);
    int tmap_get(const std::string& oid, bufferlist& bl);

    int omap_get_vals(const std::string& oid,
                      const std::string& start_after,
                      uint64_t max_return,
                      std::map<std::string, bufferlist> *out_vals);
    int omap_get_vals(const std::string& oid,
                      const std::string& start_after,
                      const std::string& filter_prefix,
                      uint64_t max_return,
                      std::map<std::string, bufferlist> *out_vals);
    int omap_get_keys(const std::string& oid,
                      const std::string& start_after,
                      uint64_t max_return,
                      std::set<std::string> *out_keys);
    int omap_get_header(const std::string& oid,
                        bufferlist *bl);
    int omap_get_vals_by_keys(const std::string& oid,
                              const std::set<std::string>& keys,
                              std::map<std::string, bufferlist> *vals);
    int omap_set(const std::string& oid,
                 const std::map<std::string, bufferlist>& map);
    int omap_set_header(const std::string& oid,
                        const bufferlist& bl);
    int omap_clear(const std::string& oid);
    int omap_rm_keys(const std::string& oid,
                     const std::set<std::string>& keys);

    void snap_set_read(snap_t seq);
    int selfmanaged_snap_set_write_ctx(snap_t seq, std::vector<snap_t>& snaps);

    // Create a snapshot with a given name
    int snap_create(const char *snapname);

    // Look up a snapshot by name.
    // Returns 0 on success; error code otherwise
    int snap_lookup(const char *snapname, snap_t *snap);

    // Gets a timestamp for a snap
    int snap_get_stamp(snap_t snapid, time_t *t);

    // Gets the name of a snap
    int snap_get_name(snap_t snapid, std::string *s);

    // Remove a snapshot from this pool
    int snap_remove(const char *snapname);

    int snap_list(std::vector<snap_t> *snaps);

    int rollback(const std::string& oid, const char *snapname);

    int selfmanaged_snap_create(uint64_t *snapid);

    int selfmanaged_snap_remove(uint64_t snapid);

    int selfmanaged_snap_rollback(const std::string& oid, uint64_t snapid);

    // Advisory locking on rados objects.
    int lock_exclusive(const std::string &oid, const std::string &name,
		       const std::string &cookie,
		       const std::string &description,
		       struct timeval * duration, uint8_t flags);

    int lock_shared(const std::string &oid, const std::string &name,
		    const std::string &cookie, const std::string &tag,
		    const std::string &description,
		    struct timeval * duration, uint8_t flags);

    int unlock(const std::string &oid, const std::string &name,
	       const std::string &cookie);

    int break_lock(const std::string &oid, const std::string &name,
		   const std::string &client, const std::string &cookie);

    int list_lockers(const std::string &oid, const std::string &name,
		     int *exclusive,
		     std::string *tag,
		     std::list<librados::locker_t> *lockers);


    ObjectIterator objects_begin();
    const ObjectIterator& objects_end() const;

    uint64_t get_last_version();

    int aio_read(const std::string& oid, AioCompletion *c,
		 bufferlist *pbl, size_t len, uint64_t off);
    /**
     * Asynchronously read from an object at a particular snapshot
     *
     * This is the same as normal aio_read, except that it chooses
     * the snapshot to read from from its arguments instead of the
     * internal IoCtx state.
     *
     * The return value of the completion will be number of bytes read on
     * success, negative error code on failure.
     *
     * @param oid the name of the object to read from
     * @param c what to do when the read is complete
     * @param pbl where to store the results
     * @param len the number of bytes to read
     * @param off the offset to start reading from in the object
     * @param snapid the id of the snapshot to read from
     * @returns 0 on success, negative error code on failure
     */
    int aio_read(const std::string& oid, AioCompletion *c,
		 bufferlist *pbl, size_t len, uint64_t off, uint64_t snapid);
    int aio_sparse_read(const std::string& oid, AioCompletion *c,
			std::map<uint64_t,uint64_t> *m, bufferlist *data_bl,
			size_t len, uint64_t off);
    /**
     * Asynchronously read existing extents from an object at a
     * particular snapshot
     *
     * This is the same as normal aio_sparse_read, except that it chooses
     * the snapshot to read from from its arguments instead of the
     * internal IoCtx state.
     *
     * m will be filled in with a map of extents in the object,
     * mapping offsets to lengths (in bytes) within the range
     * requested. The data for all of the extents are stored
     * back-to-back in offset order in data_bl.
     *
     * @param oid the name of the object to read from
     * @param c what to do when the read is complete
     * @param m where to store the map of extents
     * @param data_bl where to store the data
     * @param len the number of bytes to read
     * @param off the offset to start reading from in the object
     * @param snapid the id of the snapshot to read from
     * @returns 0 on success, negative error code on failure
     */
    int aio_sparse_read(const std::string& oid, AioCompletion *c,
			std::map<uint64_t,uint64_t> *m, bufferlist *data_bl,
			size_t len, uint64_t off, uint64_t snapid);
    int aio_write(const std::string& oid, AioCompletion *c, const bufferlist& bl,
		  size_t len, uint64_t off);
    int aio_append(const std::string& oid, AioCompletion *c, const bufferlist& bl,
		  size_t len);
    int aio_write_full(const std::string& oid, AioCompletion *c, const bufferlist& bl);

    /**
     * Asychronously remove an object
     *
     * Queues the remove and returns.
     *
     * The return value of the completion will be 0 on success, negative
     * error code on failure.
     *
     * @param io the context to operate in
     * @param oid the name of the object
     * @param completion what to do when the remove is safe and complete
     * @returns 0 on success, -EROFS if the io context specifies a snap_seq
     * other than SNAP_HEAD
     */
    int aio_remove(const std::string& oid, AioCompletion *c);

    int aio_flush();

    /**
     * Schedule a callback for when all currently pending
     * aio writes are safe. This is a non-blocking version of
     * aio_flush().
     *
     * @param c what to do when the writes are safe
     * @returns 0 on success, negative error code on failure
     */
    int aio_flush_async(AioCompletion *c);

    int aio_stat(const std::string& oid, AioCompletion *c, uint64_t *psize, time_t *pmtime);

    int aio_exec(const std::string& oid, AioCompletion *c, const char *cls, const char *method,
	         bufferlist& inbl, bufferlist *outbl);

    // compound object operations
    int operate(const std::string& oid, ObjectWriteOperation *op);
    int operate(const std::string& oid, ObjectReadOperation *op, bufferlist *pbl);
    int aio_operate(const std::string& oid, AioCompletion *c, ObjectWriteOperation *op);
    /**
     * Schedule an async write operation with explicit snapshot parameters
     *
     * This is the same as the first aio_operate(), except that it
     * gets the snapshot context from its arguments instead of the
     * IoCtx internal state.
     *
     * @param oid the object to operate on
     * @param c what to do when the operation is complete and safe
     * @param op which operations to perform
     * @param seq latest selfmanaged snapshot sequence number for this object
     * @param snaps currently existing selfmanaged snapshot ids for this object
     * @returns 0 on success, negative error code on failure
     */
    int aio_operate(const std::string& oid, AioCompletion *c,
		    ObjectWriteOperation *op, snap_t seq,
		    std::vector<snap_t>& snaps);
    int aio_operate(const std::string& oid, AioCompletion *c,
		    ObjectReadOperation *op, bufferlist *pbl);
    int aio_operate(const std::string& oid, AioCompletion *c,
		    ObjectReadOperation *op, snap_t snapid, int flags,
		    bufferlist *pbl);

    // watch/notify
    int watch(const std::string& o, uint64_t ver, uint64_t *handle,
	      librados::WatchCtx *ctx);
    int unwatch(const std::string& o, uint64_t handle);
    int notify(const std::string& o, uint64_t ver, bufferlist& bl);
    int list_watchers(const std::string& o, std::list<obj_watch_t> *out_watchers);
    int list_snaps(const std::string& o, snap_set_t *out_snaps);
    void set_notify_timeout(uint32_t timeout);

    // assert version for next sync operations
    void set_assert_version(uint64_t ver);
    void set_assert_src_version(const std::string& o, uint64_t ver);

    const std::string& get_pool_name() const;

    void locator_set_key(const std::string& key);

    int64_t get_id();

    config_t cct();

  private:
    /* You can only get IoCtx instances from Rados */
    IoCtx(IoCtxImpl *io_ctx_impl_);

    friend class Rados; // Only Rados can use our private constructor to create IoCtxes.

    IoCtxImpl *io_ctx_impl;
  };

  class Rados
  {
  public:
    static void version(int *major, int *minor, int *extra);

    Rados();
    explicit Rados(IoCtx& ioctx);
    ~Rados();

    int init(const char * const id);
    int init2(const char * const name, const char * const clustername,
	      uint64_t flags);
    int init_with_context(config_t cct_);
    config_t cct();
    int connect();
    void shutdown();
    int conf_read_file(const char * const path) const;
    int conf_parse_argv(int argc, const char ** argv) const;
    int conf_parse_argv_remainder(int argc, const char ** argv,
				  const char ** remargv) const;
    int conf_parse_env(const char *env) const;
    int conf_set(const char *option, const char *value);
    int conf_get(const char *option, std::string &val);

    int pool_create(const char *name);
    int pool_create(const char *name, uint64_t auid);
    int pool_create(const char *name, uint64_t auid, __u8 crush_rule);
    int pool_create_async(const char *name, PoolAsyncCompletion *c);
    int pool_create_async(const char *name, uint64_t auid, PoolAsyncCompletion *c);
    int pool_create_async(const char *name, uint64_t auid, __u8 crush_rule, PoolAsyncCompletion *c);
    int pool_delete(const char *name);
    int pool_delete_async(const char *name, PoolAsyncCompletion *c);
    int64_t pool_lookup(const char *name);
    int pool_reverse_lookup(int64_t id, std::string *name);

    uint64_t get_instance_id();

    int ioctx_create(const char *name, IoCtx &pioctx);

    // Features useful for test cases
    void test_blacklist_self(bool set);

    /* listing objects */
    int pool_list(std::list<std::string>& v);
    int get_pool_stats(std::list<std::string>& v,
		       std::map<std::string, stats_map>& stats);
    int get_pool_stats(std::list<std::string>& v,
                       std::string& category,
		       std::map<std::string, stats_map>& stats);
    int cluster_stat(cluster_stat_t& result);
    int cluster_fsid(std::string *fsid);

    /* pool aio */
    static PoolAsyncCompletion *pool_async_create_completion();

   // -- aio --
    static AioCompletion *aio_create_completion();
    static AioCompletion *aio_create_completion(void *cb_arg, callback_t cb_complete,
						callback_t cb_safe);

    friend std::ostream& operator<<(std::ostream &oss, const Rados& r);
  private:
    // We don't allow assignment or copying
    Rados(const Rados& rhs);
    const Rados& operator=(const Rados& rhs);
    RadosClient *client;
  };
}

#endif
<|MERGE_RESOLUTION|>--- conflicted
+++ resolved
@@ -120,13 +120,12 @@
     OP_FAILOK = 2,
   };
 
-<<<<<<< HEAD
-
   class ObjectOperationCompletion {
   public:
     virtual ~ObjectOperationCompletion() {}
     virtual void handle_completion(int r, bufferlist& outbl) = 0;
-=======
+  };
+
   /**
    * These flags apply to the ObjectOperation as a whole.
    *
@@ -138,7 +137,6 @@
     OPERATION_NOFLAG         = 0,
     OPERATION_BALANCE_READS  = 1,
     OPERATION_LOCALIZE_READS = 2,
->>>>>>> 4fb782c3
   };
 
   /*
